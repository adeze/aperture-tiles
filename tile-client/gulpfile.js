--- conflicted
+++ resolved
@@ -104,16 +104,10 @@
 gulp.task('build', [ 'clean' ], function() {
     gulp.start( 'build-js' );   
     gulp.start( 'build-css' );   
-<<<<<<< HEAD
     gulp.start( 'build-min-js' );
     gulp.start( 'build-min-css' );
     //gulp.start( 'build-rest-min-js' );
     //gulp.start( 'build-rest-js' );
-=======
-    gulp.start( 'build-min-js' );;
-    //gulp.start( 'build-rest-min-js' );
-    //gulp.start( 'build-min-css' );
->>>>>>> 2183a7d5
 });
 
 gulp.task('debugjs', function() {
