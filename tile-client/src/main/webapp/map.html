<!DOCTYPE html>
  <head>
    <meta charset="utf-8">
    <title>Interactive Map Demo</title>

    <link rel="stylesheet" href="css/map.css" />
    <link rel="stylesheet" href="css/slider.css" />
    <link rel="stylesheet"
	  href="js/libjs/jquery-ui/1.10.3/themes/custom-theme/jquery-ui-1.10.3.custom.css" />

    <!-- JQuery includes -->
    <script src="js/libjs/jquery/jquery-1.10.2.dev.js"></script>
    <script src="js/libjs/jquery-ui/1.10.3/ui/jquery-ui.js"></script>
    <!-- For resize messages on non-windows -->
    <script src="js/libjs/jquery/jquery.ba-resize.min.js"></script>
    <!-- For pretty formatting of numbers
    <script src="js/libjs/jquery-number-format/jquery.number.min.js"></script>

    <!-- Aperture includes -->
    <script src="js/libjs/aperture/js-dependencies/proj4js.js"></script>
    <script src="js/libjs/aperture/js-dependencies/OpenLayers.debug.js"></script>
    <script src="js/libjs/aperture/js-dependencies/raphael.js"></script>
    <script src="js/libjs/aperture/js/aperture.js"></script>
    <!-- <script src="js/aperture-config-map.js"></script> -->

    <script src="https://maps.googleapis.com/maps/api/js?v=3.exp&sensor=false"></script>

    <!-- Require starts off our own project module heirarchy -->
    <script src="js/libjs/require.js" data-main="js/main.js"></script>
  </head>
  <body>
    <br><span>Controls</span><br>
    <br>
    <div id="map"        style="left: 0px; right: 0px; width: 1600px; height: 700px;"></div>
<<<<<<< HEAD
    <div id="mapcontrol" class="slider-table"></div>
    <div id="layerControls"></div>
    <p id="hoverOutput">  </p>
=======
    <div id="controls-container">
        <div id="layers-opacity-sliders"></div>
        <div id="basemap-opacity-slider" class="control-table"></div>
    </div>
>>>>>>> 19d0aafc
    <br>
  </body>
</html><|MERGE_RESOLUTION|>--- conflicted
+++ resolved
@@ -32,16 +32,11 @@
     <br><span>Controls</span><br>
     <br>
     <div id="map"        style="left: 0px; right: 0px; width: 1600px; height: 700px;"></div>
-<<<<<<< HEAD
-    <div id="mapcontrol" class="slider-table"></div>
-    <div id="layerControls"></div>
-    <p id="hoverOutput">  </p>
-=======
     <div id="controls-container">
         <div id="layers-opacity-sliders"></div>
         <div id="basemap-opacity-slider" class="control-table"></div>
     </div>
->>>>>>> 19d0aafc
+    <p id="hoverOutput">  </p>
     <br>
   </body>
 </html>