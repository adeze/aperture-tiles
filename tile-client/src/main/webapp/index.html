--- conflicted
+++ resolved
@@ -50,11 +50,5 @@
   </head>
   <body>
     <div id="map" class="olMap"></div>
-<<<<<<< HEAD
-    <div id="description"></div>
-    <div id="layer-controls"></div>
-    <div id="views"></div>
-=======
->>>>>>> 3404ac6d
   </body>
 </html>