/*
 * Copyright (c) 2014 Oculus Info Inc.
 * http://www.oculusinfo.com/
 *
 * Released under the MIT License.
 *
 * Permission is hereby granted, free of charge, to any person obtaining a copy of
 * this software and associated documentation files (the "Software"), to deal in
 * the Software without restriction, including without limitation the rights to
 * use, copy, modify, merge, publish, distribute, sublicense, and/or sell copies
 * of the Software, and to permit persons to whom the Software is furnished to do
 * so, subject to the following conditions:

 * The above copyright notice and this permission notice shall be included in all
 * copies or substantial portions of the Software.

 * THE SOFTWARE IS PROVIDED "AS IS", WITHOUT WARRANTY OF ANY KIND, EXPRESS OR
 * IMPLIED, INCLUDING BUT NOT LIMITED TO THE WARRANTIES OF MERCHANTABILITY,
 * FITNESS FOR A PARTICULAR PURPOSE AND NONINFRINGEMENT. IN NO EVENT SHALL THE
 * AUTHORS OR COPYRIGHT HOLDERS BE LIABLE FOR ANY CLAIM, DAMAGES OR OTHER
 * LIABILITY, WHETHER IN AN ACTION OF CONTRACT, TORT OR OTHERWISE, ARISING FROM,
 * OUT OF OR IN CONNECTION WITH THE SOFTWARE OR THE USE OR OTHER DEALINGS IN THE
 * SOFTWARE.
 */

/* JSLint global declarations: these objects don't need to be declared. */
/*global OpenLayers */



define(function (require) {
	"use strict";


	
	var Class = require('../class'),
	    AoIPyramid = require('../binning/AoITilePyramid'),
	    PyramidFactory = require('../binning/PyramidFactory'),
	    TileIterator = require('../binning/TileIterator'),
	    Axis =  require('./Axis'),
	    TILESIZE = 256,
	    Map;



	Map = Class.extend({
		ClassName: "Map",
		
		init: function (id, spec) {

			var that = this,
			    mapSpecs;
			
			mapSpecs = spec.MapConfig;

			aperture.config.provide({
				// Set the map configuration
				'aperture.map' : {
					'defaultMapConfig' : mapSpecs
				}
			});
			
			
			// Map div id
			this.id = id;

			// Initialize the map
			this.map = new aperture.geo.Map({ 
				id: this.id,
                options: {
                    controls: [
                        new OpenLayers.Control.Navigation({ documentDrag: true }),
                        new OpenLayers.Control.Zoom()
                    ]
                }
			});

			this.map.olMap_.baseLayer.setOpacity(1);
			this.axes = [];

			this.pyramid = PyramidFactory.createPyramid(spec.PyramidConfig);

            $(window).resize( function() {
                // set map to full extent of window
                that.updateSize();

            });

			this.previousZoom = this.map.getZoom();

			// Trigger the initial resize event to resize everything
			$(window).resize();			
		},


        getZIndex: function() {
            var indices = OpenLayers.Map.Z_INDEX_BASE,
                key, maxZ = 0;
            for (key in indices) {
                if (indices.hasOwnProperty(key)) {
<<<<<<< HEAD
                    maxZ = Math.max( maxZ, indices[key]);
=======
                    maxZ = Math.max( maxZ, indices[key] );
>>>>>>> 3c5182af
                }
            }
            return maxZ;
        },


        getElement:  function() {
            if (!this.$map) {
                this.$map = $("#" + this.id);
            }
            return this.$map;
        },


        getEventHandlingDOMElement: function() {
            return $('.olMapViewport')[0];
        },


        /**
         * Allows the given DOMElement or jQuery object events to propagate through
         * and interact with the underlying Map
         */
        enableEventToMapPropagation: function( elem ) {

            var //that = this,
                domElement = (elem instanceof jQuery) ? elem[0] : elem;

            function propagateEvent( event ) {
                var newEvent = new event.constructor(event.type, event),
                    below;
                $(elem).css('pointer-events', 'none');
                below =  document.elementFromPoint(event.clientX, event.clientY); //that.getEventHandlingDOMElement();
                if (below) {
                    below.dispatchEvent(newEvent);
                }
                $(elem).css('pointer-events', 'all');
            }

            domElement.onmousedown = propagateEvent;
            domElement.onmouseup = propagateEvent;
            domElement.onmousemove = propagateEvent;
            domElement.onwheel = propagateEvent;
            domElement.onmousewheel = propagateEvent;
            domElement.onscroll = propagateEvent;
        },


		setAxisSpecs: function (axes) {

			var i, spec;

			for (i=0; i< axes.length; i++) {
				spec = axes[i];
				spec.mapId = this.id;
				spec.map = this;
				this.axes.push(new Axis(spec));
			}
		},


		redrawAxes: function() {
			var i;
			for (i=0; i<this.axes.length; i++) {
				this.axes[i].redraw();
			}
		},


		getAxes: function() {
			return this.axes;
		},


		getPyramid: function() {

			return this.pyramid;
		},


		getTileIterator: function() {
			var level = this.map.getZoom(),
			    // Current map bounds, in meters
			    bounds = this.map.olMap_.getExtent(),
			    // Total map bounds, in meters
			    mapExtent = this.map.olMap_.getMaxExtent(),
			    // Pyramid for the total map bounds
			    mapPyramid = new AoIPyramid(mapExtent.left, mapExtent.bottom,
			                                mapExtent.right, mapExtent.top);
			// determine all tiles in view
			return new TileIterator( mapPyramid, level,
			                         bounds.left, bounds.bottom,
			                         bounds.right, bounds.top);
		},


		getTilesInView: function() {
            var tiles = this.getTileIterator().getRest(),
                culledTiles = [],
                maxTileIndex = Math.pow(2, this.getZoom() ),
                tile,
                i;
            for (i=0; i<tiles.length; i++) {
                tile = tiles[i];
                if ( tile.xIndex >= 0 && tile.yIndex >= 0 &&
                     tile.xIndex < maxTileIndex && tile.yIndex < maxTileIndex ) {
                     culledTiles.push( tile );
                }
            }
			return culledTiles;
		},


		getTileBoundsInView: function() {
		    var bounds = this.getTileIterator().toTileBounds(),
		        maxTileIndex = Math.pow(2, this.getZoom() ) - 1;
            bounds.minX = Math.max( 0, bounds.minX );
            bounds.minY = Math.max( 0, bounds.minY );
            bounds.maxX = Math.min( maxTileIndex, bounds.maxX );
            bounds.maxY = Math.min( maxTileIndex , bounds.maxY );
			return bounds;
		},


        getMapWidth: function() {
            return this.getTileSize() * Math.pow( 2, this.getZoom() );
        },

        getMapHeight: function() {
            return this.getTileSize() * Math.pow( 2, this.getZoom() );
        },

		getViewportWidth: function() {
			return this.map.olMap_.viewPortDiv.clientWidth;
		},

		getViewportHeight: function() {
			return this.map.olMap_.viewPortDiv.clientHeight;
		},

		/**
		 * Returns the min and max visible viewport pixels
		 * Axes may be covering parts of the map, so this determines the actual visible
		 * bounds
		 */
		getMinMaxVisibleViewportPixels: function() {

			var bounds = {
                    min : {
                         x: 0,
                         y: 0
                     },
                     max : {
                         x: this.getViewportWidth(),
                         y: this.getViewportHeight()
                     }
                };
            /*, i;
			// determine which axes exist
			for (i=0; i<this.axes.length; i++) {

				if (this.axes[i].isEnabled()) {

					switch ( this.axes[i].position ) {

                        case 'top':
                            bounds.min.y = this.axes[i].getMaxContainerWidth();
                            break;
                        case 'bottom':
                            bounds.max.y = this.getViewportHeight() - this.axes[i].getMaxContainerWidth();
                            break;
                        case 'left':
                            bounds.min.x = this.axes[i].getMaxContainerWidth();
                            break;
                        case 'right':
                            bounds.max.x = this.getViewportWidth() - this.axes[i].getMaxContainerWidth();
                            break;
					}
				}
			}*/
			return bounds;
		},


		/**
		 * Returns the maps min and max pixels in viewport pixels
		 * NOTE:    viewport [0,0] is TOP-LEFT
		 *          map [0,0] is BOTTOM-LEFT
		 */
		getMapMinAndMaxInViewportPixels: function() {
			return {
				min : {
					x: Math.round( this.map.olMap_.minPx.x ),
					y: Math.round( this.map.olMap_.maxPx.y )
				},
				max : {
					x: Math.round( this.map.olMap_.maxPx.x ),
					y: Math.round( this.map.olMap_.minPx.y )
				}
			};
		},


		/**
		 * Transforms a point from viewport pixel coordinates to map pixel coordinates
		 * NOTE:    viewport [0,0] is TOP-LEFT
		 *          map [0,0] is BOTTOM-LEFT
		 */
		getMapPixelFromViewportPixel: function(vx, vy) {
			var viewportMinMax = this.getMapMinAndMaxInViewportPixels(),
			    totalPixelSpan = this.getMapWidth(); // take into account any padding or margins

			return {
				x: totalPixelSpan + vx - viewportMinMax.max.x,
				y: totalPixelSpan - vy + viewportMinMax.max.y
			};
		},


		/**
		 * Transforms a point from map pixel coordinates to viewport pixel coordinates
		 * NOTE:    viewport [0,0] is TOP-LEFT
		 *          map [0,0] is BOTTOM-LEFT
		 */
		getViewportPixelFromMapPixel: function(mx, my) {
			var viewportMinMax = this.getMapMinAndMaxInViewportPixels(),
			    totalPixelSpan = this.getMapWidth();

			return {
				x: mx + viewportMinMax.min.x,
				y: totalPixelSpan - my + viewportMinMax.max.y
			};
		},


		/**
		 * Transforms a point from data coordinates to map pixel coordinates
		 * NOTE:    data and map [0,0] are both BOTTOM-LEFT
		 */
		getMapPixelFromCoord: function(x, y) {
			var zoom = this.map.olMap_.getZoom(),
			    tile = this.pyramid.rootToTile( x, y, zoom, TILESIZE),
			    bin = this.pyramid.rootToBin( x, y, tile);
			return {
				x: tile.xIndex * TILESIZE + bin.x,
				y: tile.yIndex * TILESIZE + TILESIZE - 1 - bin.y
			};
		},


		/**
		 * Transforms a point from map pixel coordinates to data coordinates
		 * NOTE:    data and map [0,0] are both BOTTOM-LEFT
		 */
		getCoordFromMapPixel: function(mx, my) {
			var tileAndBin = this.getTileAndBinFromMapPixel(mx, my, TILESIZE, TILESIZE),
			    bounds = this.pyramid.getBinBounds( tileAndBin.tile, tileAndBin.bin );
			return {
				x: bounds.minX,
				y: bounds.minY
			};
		},


		/**
		 * Transforms a point from viewport pixel coordinates to data coordinates
		 * NOTE:    viewport [0,0] is TOP-LEFT
		 *          data [0,0] is BOTTOM-LEFT
		 */
		getCoordFromViewportPixel: function(vx, vy) {
			var mapPixel = this.getMapPixelFromViewportPixel(vx, vy);
			return this.getCoordFromMapPixel(mapPixel.x, mapPixel.y);
		},


		/**
		 * Transforms a point from data coordinates to viewport pixel coordinates
		 * NOTE:    viewport [0,0] is TOP-LEFT
		 *          data [0,0] is BOTTOM-LEFT
		 */
		getViewportPixelFromCoord: function(x, y) {
			var mapPixel = this.getMapPixelFromCoord(x, y);
			return this.getViewportPixelFromMapPixel(mapPixel.x, mapPixel.y);
		},


		/**
         * Returns the tile and bin index corresponding to the given map pixel coordinate
         */
        getTileAndBinFromMapPixel: function(mx, my, xBinCount, yBinCount) {
            var tileIndexX = Math.floor(mx / TILESIZE),
                tileIndexY = Math.floor(my / TILESIZE),
                tilePixelX = mx % TILESIZE,
                tilePixelY = my % TILESIZE;
            return {
                tile: {
                    level : this.getZoom(),
                    xIndex : tileIndexX,
                    yIndex : tileIndexY,
                    xBinCount : xBinCount,
                    yBinCount : yBinCount
                },
                bin: {
                    x : Math.floor( tilePixelX / (TILESIZE / xBinCount) ),
                    y : (yBinCount - 1) - Math.floor( tilePixelY / (TILESIZE / yBinCount) ) // bin [0,0] is top left
                }
            };
        },


        /**
         * Returns the top left pixel location in viewport coord from a tile index
         */
        getTopLeftViewportPixelForTile: function(tx, ty) {

            var mx = tx * TILESIZE,
                my = ty * TILESIZE + TILESIZE,
                pixel;

            // transform map coord to viewport coord
            pixel = this.getViewportPixelFromMapPixel(mx, my);

            return {
                x : pixel.x,
                y : pixel.y
            };
        },


		/**
		 * Returns the tile and bin index corresponding to the given viewport pixel coordinate
		 */
		getTileAndBinFromViewportPixel: function(vx, vy, xBinCount, yBinCount) {
			var mapPixel = this.getMapPixelFromViewportPixel(vx, vy);
			return this.getTileAndBinFromMapPixel( mapPixel.x, mapPixel.y, xBinCount, yBinCount );
		},


		/**
		 * Returns the tile and bin index corresponding to the given data coordinate
		 */
		getTileAndBinFromCoord: function(x, y, xBinCount, yBinCount) {
			var mapPixel = this.getMapPixelFromCoord(x, y);
			return this.getTileAndBinFromMapPixel( mapPixel.x, mapPixel.y, xBinCount, yBinCount );
		},


		getTileKeyFromViewportPixel: function(vx, vy) {
			var tileAndBin = this.getTileAndBinFromViewportPixel(vx, vy, 1, 1);
			return tileAndBin.tile.level + "," + tileAndBin.tile.xIndex + "," + tileAndBin.tile.yIndex;
		},


		getBinKeyFromViewportPixel: function(vx, vy, xBinCount, yBinCount) {
			var tileAndBin = this.getTileAndBinFromViewportPixel( vx, vy, xBinCount, yBinCount );
			return tileAndBin.bin.x + "," + tileAndBin.bin.y;
		},


		getCoordFromMap: function (x, y) {
			var
			// Total map bounds, in meters
			mapExtent = this.map.olMap_.getMaxExtent(),
			// Pyramid for the total map bounds
			mapPyramid = new AoIPyramid(mapExtent.left, mapExtent.bottom,
			                            mapExtent.right, mapExtent.top),
			tile = mapPyramid.rootToFractionalTile({level: 0, xIndex: x, yIndex: y}),
			coords = this.pyramid.fractionalTileToRoot(tile);
			return {x: coords.xIndex, y: coords.yIndex};
		},

		transformOLGeometryToLonLat: function (geometry) {
			return geometry.transform(new OpenLayers.projection("EPSG:900913"),
			                          new OpenLayers.projection("EPSG:4326"));
		},

		getOLMap: function() {
			return this.map.olMap_;
		},

		getApertureMap: function() {
			return this.map;
		},

		addApertureLayer: function(layer, mappings, spec) {
			return this.map.addLayer(layer, mappings, spec);
		},

		addOLLayer: function(layer) {
			return this.map.olMap_.addLayer(layer);
		},

		addOLControl: function(control) {
			return this.map.olMap_.addControl(control);
		},

		getUid: function() {
			return this.map.uid;
		},

		setLayerIndex: function(layer, zIndex) {
			this.map.olMap_.setLayerIndex(layer, zIndex);
		},

		getLayerIndex: function(layer) {
			return this.map.olMap_.getLayerIndex(layer);
		},

		setOpacity: function (newOpacity) {
			this.map.olMap_.baseLayer.setOpacity(newOpacity);
		},

		getOpacity: function () {
			return this.map.olMap_.baseLayer.opacity;
		},

		setVisibility: function (visibility) {
			this.map.olMap_.baseLayer.setVisibility(visibility);
		},

		getExtent: function () {
			return this.map.olMap_.getExtent();
		},

		getZoom: function () {
			return this.map.olMap_.getZoom();
		},

		isEnabled: function () {
			return this.map.olMap_.baseLayer.getVisibility();
		},

		setEnabled: function (enabled) {
			this.map.olMap_.baseLayer.setVisibility(enabled);
		},

		zoomToExtent: function (extent, findClosestZoomLvl) {
			this.map.olMap_.zoomToExtent(extent, findClosestZoomLvl);
		},

		updateSize: function() {
			this.map.olMap_.updateSize();
            this.redrawAxes();
		},


		getTileSize: function() {
			return TILESIZE;
		},


		on: function (eventType, callback) {

			var that = this;

			switch (eventType) {

			case 'click':
			case 'zoomend':
			case 'mousemove':
			case 'moveend':
            case 'move':
				this.map.olMap_.events.register(eventType, this.map.olMap_, callback );
                break;

			case 'panend':

				/*
				 * ApertureJS 'panend' event is simply an alias to 'moveend' which also triggers
				 * on 'zoomend'. This intercepts it and ensures 'panend' is not called on a 'zoomend'
				 * event
				 */
				this.map.olMap_.events.register('moveend', this.map.olMap_, function(e) {

					if (that.previousZoom === e.object.zoom ) {
						// only process if zoom is same as previous
						callback();
					}
					that.previousZoom = e.object.zoom;
				});
				break;


			default:

				this.map.on(eventType, callback);
				break;
			}

		},

		off: function(eventType, callback) {

			switch (eventType) {

			case 'click':
			case 'zoomend':
			case 'mousemove':
			case 'moveend':
            case 'move':

				this.map.olMap_.events.unregister(eventType, this.map.olMap_, callback);
				break;

			case 'panend':

				if (callback !== undefined) {
					console.log("Error, cannot unregister specified 'panend' event");
				} else {
					this.map.olMap_.events.unregister(eventType, this.map.olMap_);
				}
				break;

			default:

				this.map.off(eventType, callback);
				break;
			}
		},

		trigger: function(eventType, event) {

			switch (eventType) {

			case 'click':
			case 'zoomend':
			case 'mousemove':
			case 'moveend':
            case 'move':

				this.map.olMap_.events.triggerEvent(eventType, event);
				break;

			default:

				this.map.trigger(eventType, event);
				break;
			}
		}

	});

	return Map;
});<|MERGE_RESOLUTION|>--- conflicted
+++ resolved
@@ -98,11 +98,7 @@
                 key, maxZ = 0;
             for (key in indices) {
                 if (indices.hasOwnProperty(key)) {
-<<<<<<< HEAD
-                    maxZ = Math.max( maxZ, indices[key]);
-=======
                     maxZ = Math.max( maxZ, indices[key] );
->>>>>>> 3c5182af
                 }
             }
             return maxZ;
