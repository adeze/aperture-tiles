--- conflicted
+++ resolved
@@ -26,38 +26,28 @@
 require(['./fileloader',
          './map',
          './serverrenderedmaplayer',
-<<<<<<< HEAD
          './client-rendering/TextScoreRenderer',
          './client-rendering/TextScoreRendererOther',
-         './ui/SliderControl',
-         './ui/CheckboxControl',
-         './ui/LayerControl',
-         './ui/LabeledControlSet',
+         './ui/layercontrols',
+         './serverlayeruimediator',
          './axis/AxisUtil',
          './axis/Axis',
          './view-controller/Carousel',
          './LayerInfoLoader',
-         './client-rendering/DataTracker',
-         './profileclass'],
-
-        function (FileLoader, Map, ServerLayer,
-                  TextScoreRenderer, TextScoreRendererOther,
-                  SliderControl,
-                  CheckboxControl, LayerControl,LabeledControlSet,
-                  AxisUtil, Axis, Carousel, LayerInfoLoader, DataTracker, Class ) {
-=======
-         './client-rendering/TextScoreLayer',
-         './client-rendering/DebugLayer',
-         './axis/AxisUtil',
-         './axis/Axis',
-         './profileclass',
-         './ui/layercontrols',
-         './serverlayeruimediator'],
-
-        function (FileLoader, Map, ServerLayer,
-                  TextScoreLayer, DebugLayer, AxisUtil, Axis, Class,
-                  LayerControls, ServerLayerUiMediator) {
->>>>>>> 274a158b
+         './client-rendering/DataTracker'],
+        function (FileLoader,
+                  Map,
+                  ServerLayer,
+                  TextScoreRenderer,
+                  TextScoreRendererOther,
+                  LayerControls,
+                  ServerLayerUiMediator,
+                  AxisUtil,
+                  Axis,
+                  Carousel,
+                  LayerInfoLoader,
+                  DataTracker
+                  ) {
             "use strict";
 
             var sLayerFileId = "./data/layers.json"
@@ -71,56 +61,33 @@
             FileLoader.loadJSONData(mapFileId, sLayerFileId, cLayerFileId, function (jsonDataMap) {
                 // We have all our data now; construct the UI.
                 var worldMap,
-<<<<<<< HEAD
-                    slider,
-                    checkbox,
-                    //serverLayers,
-                    renderLayerSpecs,
-                    renderLayerSpec,
-                    //layerIds,
-                    layerId,
-                    layerName,
-                    layerControl,
-                    //makeSlideHandler,
-                    //makeCheckboxCheckedHandler,
-                    //makeCheckboxUncheckedHandler,
-                    i,
-                    layerControlSet,
-                    //layerSpecsById,
-=======
                     serverLayers,
-                    renderLayer,
-                    renderLayerSpecs,
-                    renderLayerSpec,
-                    layerId,
-                    layerName,
-                    layerControl,
-                    i,
-                    layerControlSet,
->>>>>>> 274a158b
-                    tooltipFcn,
                     xAxisSpec,
                     yAxisSpec,
                     xAxis,
                     yAxis,
-<<<<<<< HEAD
-                    carousel,
+                    redrawAxes,
+                    mapLayerState,
+                    renderLayerSpecs,
+                    tooltipFcn,
+                    i,
+                    renderLayerSpec,
+                    layerId,
                     tileScoreRenderer,
                     tileScoreRendererOther,
-                    redrawAxes,
-                    dataTracker
-=======
-                    redrawAxes,
-                    mapLayerState
->>>>>>> 274a158b
-                ;
-
-                // create world map from json file under mapFileId
+                    layerName,
+                    dataTracker,
+                    carousel
+                    ;
+
+                // Create world map from json file under mapFileId
                 worldMap = new Map("map", jsonDataMap[mapFileId]);
 
 
+                // Set up axes
+                // TODO: Move this to a config file, probably to geomap.json
+                // TODO: Make a non-geographic version of this, probably in emptymap.json
                 xAxisSpec = {
-
                     title: "Longitude",
                     parentId: worldMap.mapSpec.id,
                     id: "map-x-axis",
@@ -142,11 +109,9 @@
                     },
                     position: 'bottom',
                     repeat: true
-
                 };
 
                 yAxisSpec = {
-
                     title: "Latitude",
                     parentId: worldMap.mapSpec.id,
                     id: "map-y-axis",
@@ -178,9 +143,9 @@
                     yAxis.redraw();
                 };
 
-
+                // Make sure, when the map moves, the axes redraw
+                // (A) on any mouse move?
                 worldMap.map.olMap_.events.register('mousemove', worldMap.map.olMap_, function(e) {
-
                     var xVal = xAxis.getAxisValueForPixel(e.xy.x),
                         yVal = yAxis.getAxisValueForPixel(e.xy.y);
 
@@ -192,102 +157,16 @@
                     return true;
                 });
 
+                // (B) Only when finished mouse moves?
                 worldMap.map.on('panend', redrawAxes);
-<<<<<<< HEAD
                 worldMap.map.on('zoomend', redrawAxes);
-
-                layerControlSet = new LabeledControlSet($('#layers-opacity-sliders'), 'layerControlSet');
-
-                // Set up to change the base layer opacity
-                layerId = 'Base Layer';
-                slider = new SliderControl(layerId, 0.0, 1.0, 100);
-                slider.setValue(worldMap.getOpacity());
-                slider.setOnSlide(function (oldValue, slider) {
-                    worldMap.setOpacity(slider.getValue());
-                });
-
-                checkbox = new CheckboxControl(layerId, true );
-                checkbox.setOnChecked( function() {
-                    worldMap.setVisibility(true);
-                });
-
-                checkbox.setOnUnchecked( function() {
-                    worldMap.setVisibility(false);
-                });
-
-                // create layer control for base layer
-                layerControl = new LayerControl(layerId);
-                // add visibility checkbox to layer controls
-                layerControl.addControl(layerId + '-checkbox', checkbox.getElement() );
-                // add slider to layer controls
-                layerControl.addControl(layerId + '-slider', slider.getElement());
-                // add layer controls to control set
-                layerControlSet.addControl(layerId, 'Base Layer', layerControl.getElement());
-
-                /*
-=======
-                worldMap.map.on('zoom',   redrawAxes);
-
->>>>>>> 274a158b
-                // Set up server-rendered display layers
-                serverLayers = new ServerLayer(FileLoader.downcaseObjectKeys(jsonDataMap[sLayerFileId] ));
-                serverLayers.addToMap(worldMap);
-
-<<<<<<< HEAD
-                // Set up server-rendered layer controls
-                layerIds = serverLayers.getSubLayerIds();
-                layerSpecsById = serverLayers.getSubLayerSpecsById();
-
-                makeSlideHandler = function (layerId) {
-                    return function (oldValue, slider) {
-                        serverLayers.setSubLayerOpacity(layerId, slider.getValue());
-                    };
-                };
-
-                makeCheckboxCheckedHandler = function (layerId) {
-                    return function() {
-                        serverLayers.setSubLayerVisibility(layerId, true);
-                    };
-                };
-
-                makeCheckboxUncheckedHandler = function (layerId) {
-                    return function() {
-                        serverLayers.setSubLayerVisibility(layerId, false);
-                    };
-                };
-
-                for (i=0; i<layerIds.length; ++i) {
-
-                    layerId = layerIds[i];
-                    layerName = layerSpecsById[layerId].name;
-                    if (!layerName) {
-                        layerName = layerId;
-                    }
-
-                    slider = new SliderControl(layerId, 0.0, 1.0, 100);
-                    slider.setValue(1);
-                    slider.setOnSlide(makeSlideHandler(layerId));
-
-                    checkbox = new CheckboxControl(layerId, true );
-                    checkbox.setOnChecked(makeCheckboxCheckedHandler(layerId));
-                    checkbox.setOnUnchecked(makeCheckboxUncheckedHandler(layerId));
-
-                    // create layer control for base layer
-                    layerControl = new LayerControl(layerId);
-                    // add visibility checkbox control
-                    layerControl.addControl(layerId + '-checkbox', checkbox.getElement() );
-                    // add slider control
-                    layerControl.addControl(layerId + '-slider', slider.getElement());
-                    // add layer control to control set
-                    layerControlSet.addControl(layerId, layerName, layerControl.getElement());
-                }
-                */
-
-=======
->>>>>>> 274a158b
+                // TODO: Are (A) and (B) complementary or redundant?
+
                 // Set up a debug layer
                 // debugLayer = new DebugLayer();
                 // debugLayer.addToMap(worldMap);
+
+
 
                 // Set up client-rendered layers
                 renderLayerSpecs = jsonDataMap[cLayerFileId];
@@ -301,50 +180,22 @@
                 };
 
                 for (i=0; i<renderLayerSpecs.length; ++i) {
-
                     renderLayerSpec = FileLoader.downcaseObjectKeys(renderLayerSpecs[i]);
                     layerId = renderLayerSpec.layer;
 
                     tileScoreRenderer = new TextScoreRenderer();
                     tileScoreRenderer.setTooltipFcn(tooltipFcn);
 
-
                     tileScoreRendererOther = new TextScoreRendererOther();
                     tileScoreRenderer.setTooltipFcn(tooltipFcn);
-
 
                     layerName = renderLayerSpec.name;
                     if (!layerName) {
                         layerName = layerId;
                     }
-<<<<<<< HEAD
-
-                    /*
-                    slider = new SliderControl(layerId, 0.0, 1.0, 100);
-                    slider.setValue(1);
-                    slider.setOnSlide(makeSlideHandler(layerId));
-
-                    checkbox = new CheckboxControl(layerId, true );
-                    checkbox.setOnChecked(makeCheckboxCheckedHandler(layerId));
-                    checkbox.setOnUnchecked(makeCheckboxUncheckedHandler(layerId));
-                     */
-
-                    // create layer control for base layer
-                    layerControl = new LayerControl(layerId);
-                    // add visibility checkbox control
-                    /*
-                    layerControl.addControl(layerId + '.checkbox', checkbox.getElement());
-                    // add slider control
-                    layerControl.addControl(layerId + '.slider', slider.getElement());
-                    */
-                    // add layer control to control set
-                    layerControlSet.addControl(layerId, layerName, layerControl.getElement());
-=======
->>>>>>> 274a158b
                 }
 
                 LayerInfoLoader.getLayerInfo( renderLayerSpec, function( layerInfo ) {
-
                     dataTracker = new DataTracker(layerInfo);
                     carousel = new Carousel( {
                         map: worldMap.map,
@@ -361,8 +212,22 @@
                             }
                         ]});
                     carousel.dummy = 0; // to shut jslint up
-
                 });
+
+
+
+                // Set up server-rendered display layers
+                serverLayers = new ServerLayer(FileLoader.downcaseObjectKeys(jsonDataMap[sLayerFileId] ));
+                serverLayers.addToMap(worldMap);
+
+                // Populate the map layer state object with server layer data, and enable
+                // listeners that will push state changes into the layers.
+                mapLayerState = {};
+                new ServerLayerUiMediator().initialize(mapLayerState, serverLayers, worldMap);
+
+                // Bind layer controls to the state model.
+                new LayerControls().initialize(mapLayerState);
+                
 
 
                 /*
@@ -370,13 +235,5 @@
                     console.log(Class.getProfileInfo());
                 }, 10000);
                 */
-
-                // Populate the map layer state object with server layer data, and enable
-                // listeners that will push state changes into the layers.
-                mapLayerState = {};
-                new ServerLayerUiMediator(mapLayerState, serverLayers, worldMap);
-
-                // Bind layer controls to the state model.
-                new LayerControls(mapLayerState);
             });
         });