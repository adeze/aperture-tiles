/*
 * Copyright (c) 2014 Oculus Info Inc.
 * http://www.oculusinfo.com/
 * 
 * Released under the MIT License.
 * 
 * Permission is hereby granted, free of charge, to any person obtaining a copy of
 * this software and associated documentation files (the "Software"), to deal in
 * the Software without restriction, including without limitation the rights to
 * use, copy, modify, merge, publish, distribute, sublicense, and/or sell copies
 * of the Software, and to permit persons to whom the Software is furnished to do
 * so, subject to the following conditions:
 * 
 * The above copyright notice and this permission notice shall be included in all
 * copies or substantial portions of the Software.
 * 
 * THE SOFTWARE IS PROVIDED "AS IS", WITHOUT WARRANTY OF ANY KIND, EXPRESS OR
 * IMPLIED, INCLUDING BUT NOT LIMITED TO THE WARRANTIES OF MERCHANTABILITY,
 * FITNESS FOR A PARTICULAR PURPOSE AND NONINFRINGEMENT. IN NO EVENT SHALL THE
 * AUTHORS OR COPYRIGHT HOLDERS BE LIABLE FOR ANY CLAIM, DAMAGES OR OTHER
 * LIABILITY, WHETHER IN AN ACTION OF CONTRACT, TORT OR OTHERWISE, ARISING FROM,
 * OUT OF OR IN CONNECTION WITH THE SOFTWARE OR THE USE OR OTHER DEALINGS IN THE
 * SOFTWARE.
 */
 /*global OpenLayers */

require(['./FileLoader',
         './ApertureConfig',
         './map/MapTracker',
         './map/Map',
         './layer/AllLayers',
         './customization',
         './layer/view/server/ServerLayerFactory',
         './layer/view/client/ClientLayerFactory',
         './annotation/AnnotationLayerFactory',
         './layer/controller/LayerControls',
         './layer/controller/UIMediator'
        ],

        function (FileLoader, 
                  configureAperture,
                  MapTracker,
        	      Map,
                  AvailableLayersTracker,
                  MapCustomization,
                  ServerLayerFactory,
                  ClientLayerFactory,
                  AnnotationLayerFactory,
                  LayerControls,
                  UIMediator) {
            "use strict";

            var apertureConfigFile = "./data/aperture-config.json",
                cloneObject,
                getLayers,
                pyramidsEqual,
                uiMediator;

            cloneObject = function (base) {
                var result, key;

                if ($.isArray(base)) {
                    result = [];
                } else {
                    result = {};
                }

                for (key in base) {
                    if (base.hasOwnProperty(key)) {
                        if ("object" === typeof(base[key])) {
                            result[key] = cloneObject(base[key]);
                        } else {
                            result[key] = base[key];
                        }
                    }
                }

                return result;
            };

	        // Get the layers from a layer tree that match a given filter and 
	        // pertain to a given domain.
	        getLayers = function (domain, rootNode, filterFcn) {
		        // Filter function to filter out all layers not in the desired 
		        // domain (server or client)
		        var domainFilterFcn = function (domain) {
			        return function (layer) {
				        var accepted = false;
				        if (filterFcn(layer)) {
					        layer.renderers.forEach(function (renderer, index, renderers) {
						        if (domain === renderer.domain) {
							        accepted = true;
							        return;
						        }
					        });
				        }
				        return accepted;
			        };
		        };

		        // Run our filter, and on the returned nodes, return a renderer 
		        // configuration appropriate to that domain.
		        return AvailableLayersTracker.filterLeafLayers(
			        rootNode,
			        domainFilterFcn(domain)
		        ).map(function (layer, index, layersList) {
			        // For now, just use the first appropriate configuration we find.
			        var config;

			        layer.renderers.forEach(function (renderer, index, renderers) {
				        if (domain === renderer.domain) {
					        config = cloneObject(renderer);
					        config.layer = layer.id;
					        config.name = layer.name;
					        return;
				        }
			        });

			        return config;
		        });
	        };

	        pyramidsEqual = function (a, b) {
		        var result = false;
		        if (a.type === b.type) {
			        if ("AreaOfInterest" === a.type) {
				        if (a.minX === b.minX &&
				            a.maxX === b.maxX &&
				            a.minY === b.minY &&
				            a.maxY === b.maxY) {
					        result = true;
				        }
			        } else {
				        result = true;
			        }
		        }
		        return result;
	        };
                        
            // Load all our UI configuration data before trying to bring up the ui
            FileLoader.loadJSONData(apertureConfigFile, function (jsonDataMap) {
	            // First off, configure aperture.
	            configureAperture(jsonDataMap[apertureConfigFile]);

	            // Get our list of maps
	            MapTracker.requestMaps(function (maps) {
		            // For now, just use the first map
		            var mapConfig = maps[0],
		                worldMap,
		                mapPyramid;

		            // Initialize our map...
		            worldMap = new Map("map", mapConfig);
                    // ... (set up our map axes) ...
                    worldMap.setAxisSpecs(MapTracker.getAxisConfig(mapConfig));
<<<<<<< HEAD
                    // ... perform any project-specific map cusomizations ...
                    MapCustomization.customizeMap(worldMap);
=======
                    // ... and request relevant data layers
                    mapPyramid = mapConfig.PyramidConfig;
>>>>>>> 53924e21

		            AvailableLayersTracker.requestLayers(
			            function (layers) {
				            // TODO: Make it so we can pass the pyramid up to the server
				            // in the layers request, and have it return only portions
				            // of the layer tree that match that pyramid.
				            // Eventually, we should let the user choose among them.
				            var filter = function (layer) {
                                    return pyramidsEqual(mapPyramid, layer.pyramid);
                                },
				                clientLayers = getLayers("client", layers, filter),
				                serverLayers = getLayers("server", layers, filter);

				            uiMediator = new UIMediator();
    
				            // Create client and server layers
				            ClientLayerFactory.createLayers(clientLayers, uiMediator, worldMap);
				            ServerLayerFactory.createLayers(serverLayers, uiMediator, worldMap);

				            new LayerControls().initialize( uiMediator.getLayerStateMap() );

				            // Trigger the initial resize event to resize everything
				            $(window).resize();
			            }
		            );

	            });
            });
        });<|MERGE_RESOLUTION|>--- conflicted
+++ resolved
@@ -153,13 +153,10 @@
 		            worldMap = new Map("map", mapConfig);
                     // ... (set up our map axes) ...
                     worldMap.setAxisSpecs(MapTracker.getAxisConfig(mapConfig));
-<<<<<<< HEAD
                     // ... perform any project-specific map cusomizations ...
                     MapCustomization.customizeMap(worldMap);
-=======
                     // ... and request relevant data layers
                     mapPyramid = mapConfig.PyramidConfig;
->>>>>>> 53924e21
 
 		            AvailableLayersTracker.requestLayers(
 			            function (layers) {
