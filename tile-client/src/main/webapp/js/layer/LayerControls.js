/*
 * Copyright (c) 2014 Oculus Info Inc.
 * http://www.oculusinfo.com/
 *
 * Released under the MIT License.
 *
 * Permission is hereby granted, free of charge, to any person obtaining a copy of
 * this software and associated documentation files (the "Software"), to deal in
 * the Software without restriction, including without limitation the rights to
 * use, copy, modify, merge, publish, distribute, sublicense, and/or sell copies
 * of the Software, and to permit persons to whom the Software is furnished to do
 * so, subject to the following conditions:

 * The above copyright notice and this permission notice shall be included in all
 * copies or substantial portions of the Software.

 * THE SOFTWARE IS PROVIDED "AS IS", WITHOUT WARRANTY OF ANY KIND, EXPRESS OR
 * IMPLIED, INCLUDING BUT NOT LIMITED TO THE WARRANTIES OF MERCHANTABILITY,
 * FITNESS FOR A PARTICULAR PURPOSE AND NONINFRINGEMENT. IN NO EVENT SHALL THE
 * AUTHORS OR COPYRIGHT HOLDERS BE LIABLE FOR ANY CLAIM, DAMAGES OR OTHER
 * LIABILITY, WHETHER IN AN ACTION OF CONTRACT, TORT OR OTHERWISE, ARISING FROM,
 * OUT OF OR IN CONNECTION WITH THE SOFTWARE OR THE USE OR OTHER DEALINGS IN THE
 * SOFTWARE.
 */

/*global $, define, console */

/**
 * Implements a panel that creates a set of controls to change the visual settings
 * of each layer in the system.
 * This class follows the Separable Model pattern used by Swing widgets in Java, where
 * the controller and view are collapsed into a single class.
 */
define(function (require) {
    "use strict";

    var Class = require('../class'),
        Util = require('../util/Util'),
        PubSub = require('../util/PubSub'),
        AxisUtil = require('../map/AxisUtil'),
        TOOLTIP_SETTINGS_BUTTON = "Open filter settings menu",
        TOOLTIP_SETTINGS_BACK_BUTTON = "Return to layer controls menu",
        TOOLTIP_VISIBILITY_BUTTON = "Toggle layer visibility",
        TOOLTIP_OPACITY_SLIDER = "Adjust layer opacity",
        TOOLTIP_FILTER_SLIDER = "Filter layer values",
        TOOLTIP_BASELAYER_BUTTON = "Change base layer",
        TOOLTIP_RAMP_TYPE_BUTTON = "Change ramp color scale",
        TOOLTIP_RAMP_FUNCTION_BUTTON = "Change ramp function",
        LayerControls,
        addLayer,
        showLayerSettings,
        createSettingsButton,
        createVisibilityButton,
        createSliderHoverLabel,
        removeSliderHoverLabel,
        createOpacitySlider,
        createFilterSlider,
        createFilterAxisContent,
        createFilterAxisLabels,
        createBaseLayerButtons,
        addLayerDragCallbacks,
        OPACITY_RESOLUTION,
        FILTER_RESOLUTION,
        replaceChildren,
        makeLayerControlsSubscriber,
        convertSliderValueToFilterValue,
        convertFilterValueToSliderValue,
        updateFilterSliderHandles,
        replaceLayers,
        sortLayers;

    // constant initialization
    OPACITY_RESOLUTION = 100.0;
    FILTER_RESOLUTION = 100.0;


    // converts linear slider value from [0, 1] to actual filter ramp value based on ramp function
    convertSliderValueToFilterValue = function( layer, normalizedValue ) {
        var rampFunc = layer.getRampFunction(),
            minMax = layer.getRampMinMax(),
            range = minMax[1] - minMax[0],
            val;
        function log10(val) {
            return Math.log(val) / Math.LN10;
        }
        function checkLogInput( value ) {
            return ( value === 0 ) ? 1 : Math.pow( 10, log10( value ) * normalizedValue );
        }
        if ( rampFunc === "log10" ) {
            val = checkLogInput( minMax[1] );
        } else {
            val = normalizedValue * range + minMax[0];
        }
        return val;
    };


    // converts actual filter ramp value to the linear slider value between [0, 1] based on ramp function
    convertFilterValueToSliderValue = function( layer, filterValue ) {
        var rampFunc = layer.getRampFunction(),
            minMax = layer.getRampMinMax(),
            range = minMax[1] - minMax[0],
            val;
        function log10(val) {
            return Math.log(val) / Math.LN10;
        }
        function checkLogInput( value ) {
            return ( filterValue === 0 || filterValue === 1 ) ? 0 : log10( filterValue ) / log10( value );
        }
        if ( rampFunc === "log10" ) {
            val = checkLogInput( minMax[1] );
        } else {
            val = ( ( filterValue - minMax[0] ) / range );
        }
        return val;
    };


    updateFilterSliderHandles = function( layer, filterSlider ) {
        if ( layer.getLayerSpec().preservelegendrange[0] === true ) {
            filterSlider.slider( "values", 0, convertFilterValueToSliderValue( layer, layer.getFilterValues()[0] ) * FILTER_RESOLUTION );
        }
        if ( layer.getLayerSpec().preservelegendrange[1] === true ) {
            filterSlider.slider( "values", 1, convertFilterValueToSliderValue( layer, layer.getFilterValues()[1] ) * FILTER_RESOLUTION );
        }
    };


    /**
     * Replaces node's children and returns the replaced for storage. Fades out old content,
     * animates resizing to new container size, then fades in new contents.
     *
     * @param {JQuery} $controlsContent - The node to remove the children from.
     * @param {Object} $children - The children to replace.  Null will result in children being removed only.
     *
     * @returns {Array} - The removed children.
     */
    replaceChildren = function ( $controlsContent, $children ) {

        var removed,
            previousHeight = $controlsContent.outerHeight();

        function fadeOutChildren( container, callback ) {
            // animate and set the current contents to 0 opacity
            container.children().animate( {"opacity":0}, 100 )
                .promise()
                    .done( callback );
        }

        function swapChildren( container, newChildren ) {
            var removed;
            // first set the child elements to 0 opacity
            newChildren.css( "opacity", 0 );
            // Remove existing children.
            removed = container.children();
            removed.detach();
            // Add in new children.
            if ( newChildren ) {
                newChildren.appendTo( container );
            }
            return removed;
        }

        function animateToNewSize( container, previousHeight, callback ) {
            var newHeight = container.outerHeight();
            container.css( "height", previousHeight );
            container.animate( {"height": newHeight}, 200 )
                .promise()
                    .done( callback );
        }

        function fadeInChildren( container ) {
            container.children().animate( {"opacity":1}, 100 )
                .promise()
                    .done( function() {
                        container.css( "height", "" );
                    });
        }

        // fade current children out
        fadeOutChildren( $controlsContent, function() {
            // swap old children with new children
            removed = swapChildren( $controlsContent, $children );
            // resize parent container
            animateToNewSize( $controlsContent, previousHeight, function() {
                // fade new children in
                fadeInChildren( $controlsContent );
            });
        });
        return removed;
    };

    /**
     * Creates and returns a jquery element object for the settings menu button.
     *
     * @param {object} $controlsContent - The JQuery node that is the overlay content container.
     * @param {object} $layersContainer  - The JQuery node that acts as the parent of all the layer controls.
     * @param {Object} layer - The layer object.
     * @param {Object} controlsMapping - The control mapping from the layer id to the associated control elements.
     * @param {Object} settingsCustomization - An optional settings customization function.
     *
     * @returns {JQuery} - The created element wrapped in a jquery object.
     */
    createSettingsButton = function( $controlsContent,
                                     $layerContent,
                                     layer,
                                     controlsMapping,
                                     settingsCustomization ) {

        var $settingsButton = $('<button class="layer-controls-button">settings</button>');
        // set callback
        $settingsButton.click(function () {
            showLayerSettings( $controlsContent, layer, settingsCustomization );
        });
        // set tooltip
        Util.enableTooltip( $settingsButton,
                         TOOLTIP_SETTINGS_BUTTON );
        controlsMapping.settingsLink = $settingsButton;
        return $settingsButton;
    };

    /**
     * Creates and returns a jquery element object for the layer visibility toggle box.
     *
     * @param {Object} layer - The layer object
     * @param {Object} controlsMapping - The control mapping from the layer id to the associated control elements.
     *
     * @returns {JQuery} - The created element wrapped in a jquery object.
     */
    createVisibilityButton = function( layer, controlsMapping ) {

        var $toggleDiv = $('<div class="layer-toggle"></div>'),
            $toggleBox = $('<input type="checkbox" checked="checked" id="layer-toggle-box-' + layer.uuid + '">')
                             .add($('<label for="layer-toggle-box-' + layer.uuid + '"></label>'));

        $toggleDiv.append( $toggleBox );
        // Initialize the button from the model and register event handler.
        $toggleBox.prop("checked", layer.getVisibility() );
        // set click callback
        $toggleBox.click(function () {
            var value = $toggleBox.prop("checked");
            layer.setVisibility( value );
        });
        // set tooltip
        Util.enableTooltip( $toggleBox,
                         TOOLTIP_VISIBILITY_BUTTON );

        controlsMapping.enabledCheckbox = $toggleBox;
        return $toggleDiv;
    };

    /**
     * Creates and appends a label to the supplied element.
     *
     * @param {JQuery} $this - The element to which the label is appended onto
     * @param {Real} value - The value to be written on the label
     */
    createSliderHoverLabel = function( $this, value ) {
        var unitSpec = {
                'allowStepDown' : true,
                'decimals' : 2,
                'type': 'b'
            },
            $label = $('<div class="slider-value-hover" style="left:'+ $this.width()/2 +'px; top:0px;">'
                     +    '<div class="slider-value-hover-label">'+ AxisUtil.formatText( value, unitSpec ) +'</div>'
                     + '</div>');
        // remove previous label if it exists
        $this.find('.slider-value-hover').finish().remove();
        // add new label
        $this.append( $label );
        // reposition to be centred above cursor
        $label.css( {"margin-top": -$label.outerHeight()*1.2, "margin-left": -$label.outerWidth()/2 } );
    };

    /**
     * Removes a label from the supplied element.
     *
     * @param {JQuery} $this - The element to which the label is removed
     */
    removeSliderHoverLabel = function( $this ) {
        $this.find('.slider-value-hover').animate({
                opacity: 0
            },
            {
                complete: function() {
                    $this.find('.slider-value-hover').remove();
                },
                duration: 800
            }
        );
    };

    /**
     * Creates and returns a jquery element object for the layer opacity slider bar.
     *
     * @param {Object} layer - The layer object.
     * @param {Object} controlsMapping - The control mapping from the layer id to the associated control elements.
     *
     * @returns {JQuery} - The created element wrapped in a jquery object.
     */
    createOpacitySlider = function( layer, controlsMapping ) {

        var sliderClass = ( layer.domain === 'server' ) ? "opacity-slider" : "base-opacity-slider",
            $opacitySliderContainer = $('<div class="' + sliderClass + '"></div>'),
            $opacitySliderLabel = $('<div class="slider-label">Opacity</div>'),
            $opacitySlider = $('<div class="opacity-slider-bar"></div>').slider({
                range: "min",
                min: 0,
                max: OPACITY_RESOLUTION,
                value: layer.getOpacity() * OPACITY_RESOLUTION,
                slide: function( event, ui ) {
                    var value = ui.value / OPACITY_RESOLUTION;
                    layer.setOpacity( value );
                    createSliderHoverLabel( $opacitySlider.find(".ui-slider-handle"), value );
                },
                start: function( event, ui ) {
                    createSliderHoverLabel( $opacitySlider.find(".ui-slider-handle"), ui.value / OPACITY_RESOLUTION );
                },
                stop: function( event, ui ) {
                    var $handle = $opacitySlider.find(".ui-slider-handle");
                    if ( !$handle.is(':hover') ) {
                        // normally this label is removed on mouse out, in the case that
                        // the user has moused out while dragging, this will cause the label to
                        // be removed
                        removeSliderHoverLabel( $handle );
                    }
                }
             });

        $opacitySlider.find(".ui-slider-handle").mouseover( function() {
            createSliderHoverLabel( $(this), layer.getOpacity() );
        });
        $opacitySlider.find(".ui-slider-handle").mouseout( function() {
            removeSliderHoverLabel( $(this) );
        });

        // set tooltip
        Util.enableTooltip( $opacitySlider,
                            TOOLTIP_OPACITY_SLIDER );

        $opacitySliderContainer.append( $opacitySliderLabel );
        $opacitySliderContainer.append( $opacitySlider );
        controlsMapping.opacitySlider = $opacitySlider;
        return $opacitySliderContainer;
    };

    /**
     * Creates and returns a jquery element object for the layer ramp filter slider bar.
     *
     * @param {Object} layer - The layer object.
     * @param {Object} controlsMapping - The control mapping from the layer id to the associated control elements.
     *
     * @returns {JQuery} - The created element wrapped in a jquery object.
     */
    createFilterSlider = function( layer, controlsMapping ) {

        var filterRange = layer.getFilterRange(),
            $filterSliderContainer = $('<div class="filter-slider"></div>'),
            $filterLabel = $('<div class="slider-label">Filter</div>'),
            $filterSlider = $('<div style="background:rgba(0,0,0,0);"></div>'),
            $filterSliderImg,
            $filterAxis;

        $filterSliderContainer.append( $filterLabel );

        $filterSlider.slider({
            range: true,
            min: 0,
            max: FILTER_RESOLUTION,
            values: filterRange,
            change: function( event, ui ) {
                var values = ui.values,
                    previousValues = layer.getFilterRange();
                if ( values[0] !== previousValues[0] || values[1] !== previousValues[1] ) {
                    // prevent re-configuration on click / dblclick
                    layer.setFilterRange( [values[0] , values[1]] );
                }
            },
            slide: function( event, ui ) {
                var handleIndex = $(ui.handle).index() - 1,
                    values = ui.values,
                    value = convertSliderValueToFilterValue( layer, values[ handleIndex ] / FILTER_RESOLUTION );
                createSliderHoverLabel( $( $filterSlider[0].children[ 1 + handleIndex ] ), value );
                layer.setFilterValues( convertSliderValueToFilterValue( layer, values[0] / FILTER_RESOLUTION ),
                                       convertSliderValueToFilterValue( layer, values[1] / FILTER_RESOLUTION ) );
            },
            start: function( event, ui ) {
                var handleIndex = $(ui.handle).index() - 1,
                    values = ui.values,
                    value = convertSliderValueToFilterValue( layer, values[ handleIndex ] / FILTER_RESOLUTION );
                createSliderHoverLabel( $( $filterSlider[0].children[ 1 + handleIndex ] ), value );
            },
            stop: function( event, ui ) {
                var handleIndex = $(ui.handle).index() - 1,
                    $handle = $( $filterSlider[0].children[ 1 + handleIndex ] );
                if ( !$handle.is(':hover') ) {
                    // normally this label is removed on mouse out, in the case that
                    // the user has moused out while dragging, this will cause the label to
                    // be removed
                    removeSliderHoverLabel( $handle );
                }
            }
        });

        $filterSlider.find('.ui-slider-handle').each( function( index, elem ) {
            // set initial style
            if ( layer.isFilterValueLocked( index ) === true ) {
                $(elem).addClass('sticky');
            }
            $(elem).dblclick( function() {
                if ( layer.isFilterValueLocked( index ) === true ) {
                    $(elem).removeClass('sticky');
                    layer.setFilterValueLocking( index, false );
                } else {
                    $(elem).addClass('sticky');
                    layer.setFilterValueLocking( index, true );
                }
            });
            $(elem).mouseover( function() {
                var value = convertSliderValueToFilterValue( layer, layer.getFilterRange()[index] / FILTER_RESOLUTION );
                createSliderHoverLabel( $(elem), value );
            });
            $(elem).mouseout( function() {
                removeSliderHoverLabel( $(elem) );
            });
        });

        // initialize filter values
        layer.setFilterValues( convertSliderValueToFilterValue( layer, layer.getFilterRange()[0] / FILTER_RESOLUTION ),
                               convertSliderValueToFilterValue( layer, layer.getFilterRange()[1] / FILTER_RESOLUTION ) );

        // set tooltip
        Util.enableTooltip( $filterSlider,
                            TOOLTIP_FILTER_SLIDER );

        $filterSliderImg = $filterSlider.find(".ui-slider-range");
        $filterSliderImg.addClass("filter-slider-img");

        // Disable the background for the range slider
        $filterSliderImg.css({"background": "none"});

        // Set the ramp image
        $filterSliderImg.css({'background': 'url(' + layer.getRampImageUrl() + ')', 'background-size': 'contain'});
        //create the filter axis
        $filterAxis = $('<div class="filter-axis"></div>');
        $filterAxis.append( createFilterAxisContent( layer.getRampMinMax(), layer.getRampFunction() ) );

        $filterSliderContainer.append( $filterSlider );
        $filterSliderContainer.append( $filterAxis );

        controlsMapping.filterSlider = $filterSlider;
        controlsMapping.filterSliderImg = $filterSliderImg;
        controlsMapping.filterAxis = $filterAxis;

        return $filterSliderContainer;
    };

    /**
     * Generates the filter axis major and minor tick marks. 5 major and 4 minor tick marks will be created.
     * @param {Array} minMax - The min and max values for the axis.
     * @param {String} rampFunc - The ramp transform function id.
     *
     * @returns {JQuery} - The created filter axis object.
     */
    createFilterAxisContent = function ( minMax, rampFunc ) {

        var axisTicks = '<div class="filter-axis-tick-major filter-axis-tick-first"></div>', //the first tick
            major = false, // next tick is a minor tick
            majorCount = 1,
            numberOfInnerTicks = 7,
            $filterAxisTicksContainer = $('<div class="filter-axis-ticks-container"></div>'),
            $filterAxisLabelContainer = $('<div class="filter-axis-label-container"></div>'),
            i;

        //create the inner ticks
        for(i = 0; i < numberOfInnerTicks; i++) {
            if(major) {
                axisTicks += '<div class="filter-axis-tick-major"></div>';
                majorCount++;
                major = !major;
            } else {
                axisTicks += '<div class="filter-axis-tick-minor"></div>';
                major = !major;
            }
        }

        //add the last tick
        axisTicks += '<div class="filter-axis-tick-major filter-axis-tick-last"></div>';

        $filterAxisTicksContainer.append( axisTicks );
        $filterAxisLabelContainer.append( createFilterAxisLabels( majorCount, minMax, rampFunc ) );

        return $filterAxisTicksContainer.add( $filterAxisLabelContainer );
    };

    /** Generates the filter labels and their initial values.
     *
     * @param {Integer} majorCount - The number of major tick marks.
     * @param {Array} minMax - The min and max values for the axis.
     * @param {String} rampFunc - The ramp transform function id.
     *
     * @returns {JQuery} - The created filter axis labels.
     */
    createFilterAxisLabels = function( majorCount, minMax, rampFunc ){
        var log10 = function(val) {
                return Math.log(val) / Math.LN10;
            },
            checkLogInput = function( value ) {
                return ( value === 0 ) ? 1 : Math.pow( 10, log10( value ) );
            },
            val = ( rampFunc === "log10" ) ? checkLogInput( minMax[0] ) : minMax[0],
            increment,
            unitSpec = {
                'allowStepDown' : true,
                'decimals' : 1,
                'type': 'b'
            },
            html,
            i;

        //start with the first label
        html = '<div class="filter-axis-label filter-axis-label-first">' + AxisUtil.formatText(val, unitSpec) + '</div>';

        //iterate over the inner labels
        if ( rampFunc === "log10" ) {
            for( i = 1; i < majorCount; i++ ){
                val = ( minMax[1] === 0 ) ? 1 : Math.pow( 10, log10( minMax[1] ) * (  i / majorCount ) );
                html += '<div class="filter-axis-label">' + AxisUtil.formatText(val, unitSpec) + '</div>';
            }
        } else {
            increment = ( minMax[1] - minMax[0] ) / majorCount;
            for( i = 1; i < majorCount; i++ ){
                val += increment;
                html += '<div class="filter-axis-label">' + AxisUtil.formatText(val, unitSpec) + '</div>';
            }
        }

        //add the last label
        val = ( rampFunc === "log10" ) ? checkLogInput( minMax[1] ) : minMax[1];
        html += '<div class="filter-axis-label filter-axis-label-last">' + AxisUtil.formatText(val, unitSpec) + '</div>';

        return $(html);
    };

    /**
     * Sets the drag and drop functionality for layer z-index ordering. Only domain-alike layers may be swapped.
     *
     * @param {Object} sortedLayers - All layers, sorted by z-index, highest first.
     * @param {Object} $layerControlsContainer - The layer controls container element.
     * @param {Object} $layerControlsRoot - The layer controls root element for the particular layer.
     * @param {Object} layer - The layer object.
     * @param {Object} layersByUuid - The layers by uuid.
     * @param {Object} controlsMap - The entire control map for all objects to their associated control elements.
     *
     * @returns {JQuery} - The created element wrapped in a jquery object.
     */
    addLayerDragCallbacks = function( sortedLayers, $controlsContent, $layersContainer, $layerControlRoot, layer, layersByUuid, controlsMap ) {

        var controlsMapping = controlsMap[ layer.uuid ];

        $layerControlRoot.draggable({
            "revert": function(valid) {
                var $that = $(this);
                if( !valid ) {
                    // dropped in an invalid location
                    setTimeout( function() {
                        $that.css({'box-shadow':"none", "z-index": 0});
                    }, 500);
                }
                return !valid;
            },
            "start": function() {
                controlsMapping.startPosition = $layerControlRoot.position();
            },
            "drag": function() {
                $(this).css({'box-shadow':"0 5px 15px #000", "z-index": 1000});
            }
        });

        $layerControlRoot.droppable({
            "accept": ".layer-controls-"+layer.domain,
            "hoverClass": "layer-drag-hover",
            "drop": function(event, ui) {

                var $draggedLayerRoot = ui.draggable,
                    $droppedLayerRoot = $(this),
                    dragId = $draggedLayerRoot.attr("id").substr(15),
                    dropId = this.id.substr(15),
                    dragLayer = layersByUuid[ dragId ],
                    dropLayer = layersByUuid[ dropId ],
                    controlsMapping = controlsMap[dragId],
                    dragStartPosition = controlsMapping.startPosition,
                    dropStartPosition = $droppedLayerRoot.position(),
                    endPosition = $droppedLayerRoot.position(),
                    otherZ, key;

                // remove all dragability until this transition finishes
                for ( key in controlsMap ) {
                    if ( controlsMap.hasOwnProperty(key) ) {
                        controlsMap[key].layerRoot.css('pointer-events', 'none');
                    }
                }
                // give pop-up effect to droppable
                $droppedLayerRoot.css({'box-shadow':"0 5px 15px #000", "z-index": 999});
                // animate swap
                $.when( $draggedLayerRoot.animate({
                    // move dragged layer to its new position
                    top: endPosition.top - dragStartPosition.top,
                    left: endPosition.left - dragStartPosition.left
                }),
                $droppedLayerRoot.animate({
                    // move dropped layer to its new position
                    top: dragStartPosition.top - dropStartPosition.top,
                    left: dragStartPosition.left - dropStartPosition.left
                })).done( function () {
                    // once animation is complete, re-do the html
                    replaceLayers( sortedLayers, $controlsContent, $layersContainer, controlsMap, layersByUuid );
                });
                // swap z-indexes
                otherZ = dropLayer.getZIndex();
                dropLayer.setZIndex( dragLayer.getZIndex() );
                dragLayer.setZIndex( otherZ );
            }
        });
    };

    /**
     * Creates and returns a jquery element object for the layer ramp filter slider bar.
     *
     * @param {JQuery} $layerContent - The containing jquery element for the respective layer.
     * @param {Object} layer - The layer object.
     * @param {Object} controlsMapping - The control mapping from the layer id to the associated control elements.
     *
     * @returns {JQuery} - The created element wrapped in a jquery object.
     */
    createBaseLayerButtons = function( $layerContent, layer, controlsMapping ) {

        var $baseLayerButtonSet = $('<div class="baselayer-fieldset"></div>'),
            $radioButton,
            $radioLabel,
            baseLayer,
            isActiveBaseLayer,
            i;

        function onClick() {
            var index = parseInt( $(this).val(), 10 );
            layer.setBaseLayerIndex( index );
        }

        for (i=0; i<layer.BASE_LAYERS.length; i++) {

            baseLayer = layer.BASE_LAYERS[i];
            isActiveBaseLayer = ( i === layer.getBaseLayerIndex() );

            // if active baselayer is blank, hide content
            if ( baseLayer.type === "BlankBase" && isActiveBaseLayer ) {
                $layerContent.css({height: '0px', "padding-bottom": "0px", "display" : "none"});
            }

            // create radio button
            $radioButton = $( '<input type="radio" class="baselayer-radio-button" name="baselayer-radio-button" id="'+(baseLayer.options.name+i)+'"'
                            + 'value="' + i + '"' + ( isActiveBaseLayer ? 'checked>' : '>' ) );
            $radioButton.on( 'click', onClick );
            // set tooltip
            Util.enableTooltip( $radioButton,
                                TOOLTIP_BASELAYER_BUTTON );

            // create radio label
            $radioLabel = $('<label for="'+(baseLayer.options.name+i)+'">' + baseLayer.options.name + '</label>');
            $baseLayerButtonSet.append( $radioButton ).append( $radioLabel );
        }

        controlsMapping.baseLayerButtonSet = $baseLayerButtonSet;

        return $baseLayerButtonSet;
    };


    /**
     * Adds a new set of layer controls to the panel.
     *
     * @param {Array} sortedLayers - The sorted array of layers.
     * @param {Object} layer - The layer to be added to the controls panel.
     * @param {JQuery} $controlsContent - The JQuery node that is the overlay content container.
     * @param {JQuery} $layersContainer - The parent element in the document tree to add the controls to.
     * @param {Object} controlsMap - Maps layers to the sets of controls associated with them.
     * @param {Object} layersByUuid - Layers by uuid.
     * @param {Object} settingsCustomization - An optional settings customization function.
     */
<<<<<<< HEAD
    addLayer = function ( sortedLayers, index, $layerControlsContainer, controlsMap, layersByUuid, settingsCustomization ) {
        var layer = sortedLayers[index],
            uuid = layer.uuid,
            name = layer.name,
=======
    addLayer = function ( sortedLayers,
                          layer,
                          $controlsContent,
                          $layersContainer,
                          controlsMap,
                          layersByUuid,
                          settingsCustomization ) {

        var uuid = layer.uuid,
            name = layer.name || layer.id,
>>>>>>> b1c90c23
            domain = layer.domain,
            $layerControlRoot,
            $layerControlTitleBar,
            $layerContent,
            controlsMapping;

        controlsMap[uuid] = {};
        layersByUuid[uuid] = layer;
        controlsMapping = controlsMap[uuid];

        // create layer root
        $layerControlRoot = $('<div id="layer-controls-' + uuid + '" class="layer-controls-layer layer-controls-'+domain+'"></div>');
        $layersContainer.append( $layerControlRoot );
        controlsMapping.layerRoot = $layerControlRoot;
        // add layer dragging / dropping callbacks to swap layer z-index
        addLayerDragCallbacks( sortedLayers, $controlsContent, $layersContainer, $layerControlRoot, layer, layersByUuid, controlsMap );

        // create title div
        $layerControlTitleBar = $('<div class="layer-title"><span class="layer-labels">' + name + '</span></div>');
        $layerControlRoot.append( $layerControlTitleBar );

        // create content div
        $layerContent = $('<div class="layer-content"></div>');
        $layerControlRoot.append( $layerContent );
        controlsMapping.layerContent = $layerContent;

        // create settings button, only for server layers
        if ( domain === 'server' ) {
            $layerContent.append( createSettingsButton( $controlsContent, $layerContent, layer, controlsMapping, settingsCustomization ) );
        }

        // add visibility toggle box
        $layerContent.append( createVisibilityButton( layer, controlsMapping ) );

        // add opacity slider
        $layerContent.append( createOpacitySlider( layer, controlsMapping ) );

        if ( domain === 'server' ) {
            // add filter slider
            $layerContent.append( createFilterSlider( layer, controlsMapping ) );
        }

        // clear floats
        $layerContent.append( '<div style="clear:both"></div>' );

        //add base layer radio buttons when this layer is the base layer
        if( domain === "base" && layer.BASE_LAYERS.length > 1 ) {
            $layerControlTitleBar.append( createBaseLayerButtons( $layerContent, layer, controlsMapping) );
            // clear floats
            $layerControlTitleBar.append( '<div style="clear:both"></div>' );
        }
    };


    /**
     * Displays a settings panel for a layer.
     *
     * @param {JQuery} $controlsContent - The JQuery node that is the overlay content container.
     * @param {Object} layer - The layer object.
     * @param {Object} settingsCustomization - An optional settings customization function.
     */
    showLayerSettings = function( $controlsContent,
                                  layer,
                                  settingsCustomization ) {

        var $settingsContainer,
            $settingsTitleBar,
            $settingsContent,
            $coarsenessSettings,
            name,
            span,
            val,
            $leftSpan,
            $rightSpan,
            $rampTypes,
            $rampFunctions,
            $settingValue,
            id,
            oldChildren,
            $backButton,
            i;

        // Save the main layer controls hierarchy
        oldChildren = $controlsContent.children();

        $settingsContainer = $('<div class="settings-layer-container"></div>');

        // create title div
        $settingsTitleBar = $('<div class="settings-title"></div>');
        // add title span to div
        $settingsTitleBar.append($('<span class="layer-labels">' + layer.name + '</span>'));
        $settingsContainer.append($settingsTitleBar);

        // create content div
        $settingsContent = $('<div class="settings-content"></div>') ;
        $settingsContainer.append($settingsContent);

        // create back button
        $backButton = $('<button class="layer-controls-button">back</button>');
        // set tooltip
        Util.enableTooltip( $backButton,
                            TOOLTIP_SETTINGS_BACK_BUTTON );
        $backButton.click(function () {
            replaceChildren( $controlsContent, oldChildren );
        });

        $settingsTitleBar.append($backButton);

        // add the ramp types radio buttons
        $rampTypes = $('<div class="settings-ramp-types"/>');
        // add title to ramp types div
        $rampTypes.append($('<div class="settings-sub-title">Color Ramp</div>'));

        $settingsContent.append($rampTypes);
        // create left and right columns
        $leftSpan = $('<span class="settings-ramp-span-left"></span>');
        $rightSpan = $('<span class="settings-ramp-span-right"></span>');
        $rampTypes.append($leftSpan);
        $rampTypes.append($rightSpan);

        for (i=0; i<layer.RAMP_TYPES.length; i++) {
            // for each ramp type
            name = layer.RAMP_TYPES[i].name;
            id = layer.RAMP_TYPES[i].id;
            // add half types to left, and half to right
            span = (i < layer.RAMP_TYPES.length/2) ? $leftSpan : $rightSpan;
            $settingValue = $('<div class="settings-values"></div>')
                                .append($('<input type="radio" name="ramp-types" value="' + id + '" id="'+id+'">')
                                    .add($('<label for="' + id + '">' + name + '</label>') ) );
            // set tooltip
            Util.enableTooltip( $settingValue,
                                TOOLTIP_RAMP_TYPE_BUTTON );

            span.append( $settingValue );
        }

        // Update model on button changes
        $rampTypes.change( function () {
            var value = $(this).find('input[name="ramp-types"]:checked').val();
            layer.setRampType( value );
        });

        $rampTypes.find('input[name="ramp-types"][value="' + layer.getRampType() + '"]').prop('checked', true);

        // Add the ramp function radio buttons
        $rampFunctions = $('<div class="settings-ramp-functions"/>');
        $rampFunctions.append($('<div class="settings-sub-title">Color Scale</div>'));

        $settingsContent.append($rampFunctions);

        for (i=0; i<layer.RAMP_FUNCTIONS.length; i++) {
            name = layer.RAMP_FUNCTIONS[i].name;
            id = layer.RAMP_FUNCTIONS[i].id;
            $settingValue = $('<div class="settings-values"></div>')
                                .append($('<input type="radio" name="ramp-functions" value="' + id + '" id="'+id+'">')
                                    .add($('<label for="' + id + '">' + name + '</label>') ) );
            // set tooltip
            Util.enableTooltip( $settingValue,
                                TOOLTIP_RAMP_FUNCTION_BUTTON );

            $rampFunctions.append( $settingValue );
        }

        $rampFunctions.change( function () {
            var value = $(this).find('input[name="ramp-functions"]:checked').val();
            layer.setRampFunction( value );
        });

        $rampFunctions.find('input[name="ramp-functions"][value="' + layer.getRampFunction() + '"]').prop('checked', true);


        $coarsenessSettings = $('<div class="settings-coarseness"/>');
        $coarsenessSettings.append($('<div class="settings-sub-title">Coarseness</div>'));
        $settingsContent.append( $coarsenessSettings );

        for (i=0; i<4; i++) {
            val = Math.pow( 2, i );
            name =  val +"x"+ val+ " pixels";
            id = i + 1;
            $settingValue = $('<div class="settings-values"></div>')
                                .append($('<input type="radio" name="coarseness-values" value="' + id + '" id="'+id+'">')
                                    .add($('<label for="' + id + '">' + name + '</label>') ) );
            // set tooltip
            Util.enableTooltip( $settingValue,
                                TOOLTIP_RAMP_FUNCTION_BUTTON );

            $coarsenessSettings.append( $settingValue );
        }

        $coarsenessSettings.change( function () {
            var value = $(this).find('input[name="coarseness-values"]:checked').val();
            layer.setCoarseness( value );
        });

        $coarsenessSettings.find('input[name="coarseness-values"][value="' + layer.getCoarseness() + '"]').prop('checked', true);

        // if settings customization is provided, add it
        if ( settingsCustomization ) {
            $settingsContent.append( settingsCustomization( layer ) );
        }

        replaceChildren( $controlsContent, $settingsContainer );
    };

    /**
     * Creates an observer to handle layer state changes, and update the controls based on them.
     * @param {object} layers - A layer object.
     * @param {object} layers - An array map of layer objects.
     * @param {object} controlsMap - A map indexed by layer ID contain references to the individual layer controls.
     *
     * @returns {Function} - The subscriber function for the given layer.
     */
    makeLayerControlsSubscriber = function ( layer, layers, controlsMap ) {
        return function ( message, path ) {

            var field = message.field,
                value = message.value,
                controlsMapping = controlsMap[ layer.uuid ],
                baseLayer, previousBaseLayer, i;

            switch ( field ) {

                case "enabled":

                    controlsMapping.enabledCheckbox.prop( "checked", value );
                    break;

                case "opacity":

                     controlsMapping.opacitySlider.slider( "value", value * OPACITY_RESOLUTION );
                     break;

                case "rampFunction":

                    controlsMapping.filterAxis.html( createFilterAxisContent( layer.getRampMinMax(), value ) );
                    updateFilterSliderHandles( layer, controlsMapping.filterSlider );
                    break;

                case "filterRange":

                     controlsMapping.filterSliderImg.css( {'background': 'url(' + layer.getRampImageUrl() + ')', 'background-size': 'contain'});
                     break;

                case "rampImageUrl":

                    controlsMapping.filterSliderImg.css( {'background': 'url(' + layer.getRampImageUrl() + ')', 'background-size': 'contain'});
                    break;

                case "rampMinMax":

                    controlsMapping.filterAxis.html( createFilterAxisContent( layer.getRampMinMax(), layer.getRampFunction() ) );
                    updateFilterSliderHandles( layer, controlsMapping.filterSlider );
                    break;

                case "baseLayerIndex":

                    baseLayer = layer.BASE_LAYERS[ value ];
                    previousBaseLayer = layer.BASE_LAYERS[ layer.getPreviousBaseLayerIndex() ];

                    // if the switching from blank baselayer to TMS / Google, animate the
                    // hiding / showing of the opacity bar
                    if ( baseLayer.type !== previousBaseLayer.type ) {
                        if ( baseLayer.type === "BlankBase" ) {
                            controlsMapping.layerContent.animate({height: "0px", "padding-bottom": "0px"}, {
                                complete: function() {
                                    controlsMapping.layerContent.css('display', 'none');
                                }
                            });
                        } else if ( previousBaseLayer.type === "BlankBase" ) {
                            controlsMapping.layerContent.css('display', 'block');
                            controlsMapping.layerContent.animate({height: "44px", "padding-bottom": "10px"});
                        }
                    }

                    // change theme for all layers
                    for ( i=0; i<layers.length; i++ ) {
                        if ( layers[i].domain === "server" ) {
                            layers[i].updateTheme();
                        }
                    }
                    break;
            }
        };
    };

    /**
     * Replace the existing layer controls with new ones derived from the set of layer objects.  All the
     * new control references will be stored in the controlsMap for later access.
     *
     * @param {object} layers - An array map of layer objects.
     * @param {object} $controlsContent - The JQuery node that is the overlay content container.
     * @param {object} $layersContainer  - The JQuery node that acts as the parent of all the layer controls.
     * @param {object} controlsMap - A map indexed by layer ID contain references to the individual layer controls.
     * @param {Object} layersByUuid - Layers by uuid.
     * @param {Object} settingsCustomization - An optional settings customization function.
     */
    replaceLayers = function ( layers,
                               $controlsContent,
                               $layersContainer,
                               controlsMap,
                               layersByUuid,
                               settingsCustomization ) {

        var sortedLayers = sortLayers( layers ),
            i, key;

        // empty the container
        $layersContainer.empty();

        // Clear out any existing the controls map
        for (key in controlsMap) {
            if (controlsMap.hasOwnProperty(key)) {
                delete controlsMap[key];
            }
        }

        // Add layers - this will update the controls list.
        for (i = 0; i < sortedLayers.length; i += 1) {
            addLayer( sortedLayers,
                      sortedLayers[i],
                      $controlsContent,
                      $layersContainer,
                      controlsMap,
                      layersByUuid,
                      settingsCustomization );
        }
    };

    /**
     * Converts the layer state map into an array and then sorts it based layer
     * z indices.
     *
     * @param layers - An array of layer objects.
     * @returns {Array} - An array of layer objects sorted highest to lowest by z index.
     */
    sortLayers = function ( layers ) {

        var arrayCopy = layers.concat();

        arrayCopy.sort( function (a, b) {
            return b.getZIndex() - a.getZIndex();
        });
        return arrayCopy;
    };



    LayerControls = Class.extend({
        ClassName: "LayerControls",

        /**
         * Initializes the layer controls by modifying the DOM tree, and registering
         * callbacks against the layer object
         *
         * @param {JQuery} controlsContent - The DOM element used as the container for the controls panel elements.
         * @param {Array} layers - The array of layers objects.
         * @param {Object} settingsCustomization - An optional settings customization function.
         */
        init: function ( controlsContent, layers, settingsCustomization ) {

            var i;

            this.controlsMap = {};
            this.layersByUuid = {};
            this.$controlsContent = controlsContent;
            // wrap layer contents in this div, this will allow scrollability,
            // while hiding draggable overflow.
            this.$layersContainer = $( '<div class="layers-container"></div>' );
            this.$controlsContent.append( this.$layersContainer );

            // Add layers visuals and register listeners against the model
            replaceLayers( layers,
                           this.$controlsContent,
                           this.$layersContainer,
                           this.controlsMap,
                           this.layersByUuid,
                           settingsCustomization );

            for (i=0; i<layers.length; i++) {
                // create subscriber function for each layer
                PubSub.subscribe( layers[i].getChannel(),
                    makeLayerControlsSubscriber(
                        layers[i],
                        layers,
                        this.controlsMap
                    ));
            }
        },

        noop: function() {
            return true;
        }

    });

    return LayerControls;
});<|MERGE_RESOLUTION|>--- conflicted
+++ resolved
@@ -687,12 +687,6 @@
      * @param {Object} layersByUuid - Layers by uuid.
      * @param {Object} settingsCustomization - An optional settings customization function.
      */
-<<<<<<< HEAD
-    addLayer = function ( sortedLayers, index, $layerControlsContainer, controlsMap, layersByUuid, settingsCustomization ) {
-        var layer = sortedLayers[index],
-            uuid = layer.uuid,
-            name = layer.name,
-=======
     addLayer = function ( sortedLayers,
                           layer,
                           $controlsContent,
@@ -702,8 +696,7 @@
                           settingsCustomization ) {
 
         var uuid = layer.uuid,
-            name = layer.name || layer.id,
->>>>>>> b1c90c23
+            name = layer.name,
             domain = layer.domain,
             $layerControlRoot,
             $layerControlTitleBar,
