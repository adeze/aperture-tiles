--- conflicted
+++ resolved
@@ -170,22 +170,12 @@
 				BinIndex binIndex = entry.getKey();
 				List<AnnotationData<?>> annotations = entry.getValue();
 		    	
-<<<<<<< HEAD
-		    	JSONArray annotationArray = new JSONArray();			    
-			    for ( AnnotationData<?> annotation : annotations ) {
-			    	annotationArray.put( annotation.toJSON() );
-			    }
-
-                binsJson.put( binIndex.toString(), annotationArray );
-		    }
-=======
 				JSONArray annotationArray = new JSONArray();			    
 				for ( AnnotationData<?> annotation : annotations ) {
 					annotationArray.put( annotation.toJSON() );
 				}
 				binsJson.put( binIndex.toString(), annotationArray );
 			}
->>>>>>> 768291ca
 		    
 			result.put( "annotations", binsJson );
 
