[
<<<<<<< HEAD
=======
    {
        "layer": "twitter.2014-01-02.longitude.latitude",
        "type": "tile",
        "transform": "log10",
        "ramp": "ware",
        "opacity": 0.85,
        "renderer": "default"
    }
>>>>>>> d7b9f0a3
]<|MERGE_RESOLUTION|>--- conflicted
+++ resolved
@@ -1,6 +1,4 @@
 [
-<<<<<<< HEAD
-=======
     {
         "layer": "twitter.2014-01-02.longitude.latitude",
         "type": "tile",
@@ -9,5 +7,4 @@
         "opacity": 0.85,
         "renderer": "default"
     }
->>>>>>> d7b9f0a3
 ]