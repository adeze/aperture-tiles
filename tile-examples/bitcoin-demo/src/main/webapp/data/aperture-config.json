{
    "_comment": [
		"The json configuration file ApertureJS configuration options such as ",
        "logging and REST endpoints:",
<<<<<<< HEAD
		"   aperture.log:  see ApertureJS documentation for details on configuring logging",
		"   aperture.io:",
		"   restEndpoint  specify the rest endpoint for your application"
=======
		"    aperture.log:  see ApertureJS documentation for details on configuring logging",
		"    aperture.io:",
		"    restEndpoint  specify the rest endpoint for your application"
>>>>>>> 4c107b02
    ],
    "aperture.log" : {
		"level" : "info",
        "appenders" : {
        	"consoleAppender" : {"level": "info"}
        }
    },
    "aperture.io" : {
    	"rpcEndpoint" : "/aperture/rpc",
        "restEndpoint" : "/bitcoin-demo/rest"
    }
}<|MERGE_RESOLUTION|>--- conflicted
+++ resolved
@@ -2,15 +2,9 @@
     "_comment": [
 		"The json configuration file ApertureJS configuration options such as ",
         "logging and REST endpoints:",
-<<<<<<< HEAD
-		"   aperture.log:  see ApertureJS documentation for details on configuring logging",
-		"   aperture.io:",
-		"   restEndpoint  specify the rest endpoint for your application"
-=======
 		"    aperture.log:  see ApertureJS documentation for details on configuring logging",
 		"    aperture.io:",
 		"    restEndpoint  specify the rest endpoint for your application"
->>>>>>> 4c107b02
     ],
     "aperture.log" : {
 		"level" : "info",
