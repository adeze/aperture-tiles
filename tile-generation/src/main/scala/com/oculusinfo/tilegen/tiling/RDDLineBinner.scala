--- conflicted
+++ resolved
@@ -73,31 +73,7 @@
 		result
 	}
 
-	def getPoints1 (start: BinIndex, end: BinIndex): (Boolean, Int, Int, Int, Int) = {
-		var (x0, y0, x1, y1): (Int, Int, Int, Int) = (start.getX(), start.getY(), end.getX(), end.getY())
-		var steep = math.abs(y1 - y0) > math.abs(x1 - x0)
-
-		var tmpInt = 0
-		if (steep) {
-			tmpInt = y0		//swap x0, y0
-			y0 = x0
-			x0 = tmpInt
-			tmpInt = y1		//swap x1, y1
-			y1 = x1
-			x1 = tmpInt
-		}
-		if (x0 > x1) {
-			tmpInt = x1		//swap x0, x1
-			x1 = x0
-			x0 = tmpInt
-			tmpInt = y0		//swap y0, y1
-			y0 = y1
-			y1 = tmpInt
-		}
-		(steep, x0, y0, x1, y1)
-	}
-
-	def getPoints2 (start: BinIndex, end: BinIndex): (Boolean, Int, Int, Int, Int) = {
+	def getPoints (start: BinIndex, end: BinIndex): (Boolean, Int, Int, Int, Int) = {
 		val xs = start.getX()
 		val xe = end.getX()
 		val ys = start.getY()
@@ -139,52 +115,7 @@
 		(start, end) => {
 
 			// Bresenham's algorithm
-			val (steep, x0, y0, x1, y1) = getPoints1(start, end)
-/*
-<<<<<<< Updated upstream
-			var (x0, y0, x1, y1) = (start.getX(), start.getY(), end.getX(), end.getY())
-			var steep = math.abs(y1 - y0) > math.abs(x1 - x0)
-			
-			var tmpInt = 0
-			if (steep) {
-				tmpInt = y0		//swap x0, y0
-				y0 = x0
-				x0 = tmpInt
-				tmpInt = y1		//swap x1, y1
-				y1 = x1
-				x1 = tmpInt
-			}
-			if (x0 > x1) {
-				tmpInt = x1		//swap x0, x1
-				x1 = x0
-				x0 = tmpInt
-				tmpInt = y0		//swap y0, y1
-				y0 = y1
-				y1 = tmpInt
-			}
-=======
-			val xs = start.getX()
-			val xe = end.getX()
-			val ys = start.getY()
-			val ye = end.getY()
-			val steep = (math.abs(ye - ys) > math.abs(xe - xs))
-
-			val (x0, y0, x1, y1) =
-				if (steep) {
-					if (ys > ye) {
-						(ye, xe, ys, xs)
-					} else {
-						(ys, xs, ye, xe)
-					}
-				} else {
-					if (xs > xe) {
-						(xe, ye, xs, ys)
-					} else {
-						(xs, ys, xe, ye)
-					}
-				}
->>>>>>> Stashed changes
- */
+			val (steep, x0, y0, x1, y1) = getPoints(start, end)
 			val deltax = x1-x0
 			val deltay = math.abs(y1-y0)
 			var error = deltax>>1
@@ -207,6 +138,100 @@
 			)	
 		}
 		
+	/**
+	 * Determine all bins that are required to draw an arc between two endpoint bins.
+	 *
+	 * Bresenham's Midpoint circle algorithm is used for filling in the intermediate pixels in an arc.
+	 *
+	 * From wikipedia
+	 * 
+	 * @param start
+	 *        The start bin, in universal bin index coordinates (not tile bin
+	 *        coordinates)
+	 * @param end
+	 *        The end bin, in universal bin index coordinates (not tile bin
+	 *        coordinates)
+	 * @return All bins, in universal bin coordinates, falling on the direct
+	 *         line between the two endoint bins.
+	 */
+	protected val endpointsToArcBins: (BinIndex, BinIndex) => IndexedSeq[BinIndex] =
+		(start, end) => {
+			var (x0, y0, x1, y1) = (start.getX(), start.getY(), end.getX(), end.getY())
+
+			//---- Find centre of circle to be used to draw the arc
+			val dx = x1-x0
+			val dy = y1-y0
+			val len = Math.sqrt(dx*dx + dy*dy)	//length between endpoints
+			val r = len.toInt	// set radius of circle = len for now  (TODO -- could make this a tunable parameter?)
+
+			val halfPI = 0.5*Math.PI
+			val theta1 = halfPI - Math.asin(len/(2.0*r)); // angle from each endpoint to circle's centre (centre and endpoints form an isosceles triangle)
+			val angleTemp = Math.atan2(dy, dx)-theta1;
+			val xC = (x0 + r*Math.cos(angleTemp)).toInt		   // co-ords for circle's centre
+			val yC = (y0 + r*Math.sin(angleTemp)).toInt
+			//val xC_2 = x0 + (r*Math.cos(Math.atan2(dy, dx)+theta1)).toInt	//Note: 2nd possiblility for circle's centre
+			//val yC_2 = y0 + (r*Math.cos(Math.atan2(dy, dx)+theta1)).toInt	//(corresponds to CCW arc, so not needed in this case)
+
+			//---- Use Midpoint Circle algorithm to draw the arc
+			var f = 1-r
+			var ddF_x = 1
+			var ddF_y = -2*r
+			var x = 0
+			var y = r
+
+			// angles for start and end points of arc
+			var startRad = Math.atan2(y0-yC, x0-xC)
+			var stopRad = Math.atan2(y1-yC, x1-xC)
+
+			val bWrapNeg = (stopRad-startRad > Math.PI)
+			if (bWrapNeg) startRad += 2.0*Math.PI	//note: this assumes using CW arcs only!
+													//(otherwise would need to check if stopRad is negative here as well)
+
+			val arcBins = scala.collection.mutable.ArrayBuffer[BinIndex]()
+
+			// calc points for the four vertices of circle
+			saveArcPoint((xC, yC+r), halfPI)
+			saveArcPoint((xC, yC-r), -halfPI)
+			saveArcPoint((xC+r, yC), 0)
+			saveArcPoint((xC-r, yC), Math.PI)
+
+			while (x < y-1) {
+				if (f >= 0) {
+					y = y - 1
+					ddF_y = ddF_y + 2
+					f = f + ddF_y
+				}
+				x = x + 1
+				ddF_x = ddF_x + 2
+				f = f + ddF_x
+
+				val newAngle = Math.atan2(y, x)
+				saveArcPoint((xC+x, yC+y), newAngle)
+				saveArcPoint((xC-x, yC+y), Math.PI - newAngle)
+				saveArcPoint((xC+x, yC-y), -newAngle)
+				saveArcPoint((xC-x, yC-y), -Math.PI + newAngle)
+
+				if (x!=y) {
+					saveArcPoint((xC+y, yC+x), halfPI - newAngle)
+					saveArcPoint((xC-y, yC+x), halfPI + newAngle)
+						saveArcPoint((xC+y, yC-x), -halfPI + newAngle)
+					saveArcPoint((xC-y, yC-x), -halfPI - newAngle)
+				}
+			}
+
+			//------
+			def saveArcPoint(point: (Int, Int), angle: Double) = {
+				var newAngle = angle
+				if (bWrapNeg && newAngle < 0.0)
+					newAngle += 2.0*Math.PI
+
+				if (newAngle <= startRad && newAngle >= stopRad)
+					arcBins += new BinIndex(point._1, point._2)
+			}
+
+			arcBins.toIndexedSeq	// seq of arc bins
+		}
+
 	/**
 	 * Determine all tiles required to draw a line between two endpoint bins.
 	 *
@@ -384,21 +409,6 @@
      *           calculated for each tile.
      * @param BT The final bin type, ready for writing to tiles
 	 */
-<<<<<<< HEAD
-	def processDataByLevel[IT: ClassTag,
-	                       PT: ClassTag, BT] (data: RDD[(IT, PT)],
-	                                          indexScheme: IndexScheme[IT],
-	                                          binDesc: BinDescriptor[PT, BT],
-	                                          tileScheme: TilePyramid,
-	                                          levels: Seq[Int],
-	                                          bins: Int = 256,
-	                                          consolidationPartitions: Option[Int] = None,
-	                                          isDensityStrip: Boolean = false,
-	                                          usePointBinner: Boolean = true,
-	                                          linesAsArcs: Boolean = false):
-	        RDD[TileData[BT]] = {
-				
-=======
 	def processDataByLevel[IT: ClassTag, PT: ClassTag, AT: ClassTag, DT: ClassTag, BT]
 		(data: RDD[(IT, PT, Option[DT])],
 		 indexScheme: IndexScheme[IT],
@@ -410,10 +420,10 @@
 		 bins: Int = 256,
 		 consolidationPartitions: Option[Int] = None,
 		 isDensityStrip: Boolean = false,
-		 usePointBinner: Boolean = true):
+	                                          usePointBinner: Boolean = true,
+	                                          linesAsArcs: Boolean = false):
 			RDD[TileData[BT]] =
 	{
->>>>>>> da4951cc
 		val tileBinToUniBin = {
 			if (bins == 256)
 				(TileIndex.tileBinIndexToUniversalBinIndex256)_ 	// use this version if bins == 256
@@ -463,12 +473,8 @@
 				)
 			}
 
-<<<<<<< HEAD
-		processData(data, binDesc, mapOverLevels, bins, consolidationPartitions, isDensityStrip, usePointBinner, linesAsArcs)
-=======
 		processData(data, binAnalytic, tileAnalytics, dataAnalytics,
-		            mapOverLevels, bins, consolidationPartitions, isDensityStrip, usePointBinner)
->>>>>>> da4951cc
+		            mapOverLevels, bins, consolidationPartitions, isDensityStrip, usePointBinner, linesAsArcs)
 	}
 
 
@@ -501,18 +507,6 @@
      *           calculated for each tile.
      * @param BT The final bin type, ready for writing to tiles
 	 */
-<<<<<<< HEAD
-	def processData[IT: ClassTag,
-	                PT: ClassTag, BT] (data: RDD[(IT, PT)],
-	                                   binDesc: BinDescriptor[PT, BT],
-	                                   indexToUniversalBins: IT => TraversableOnce[(BinIndex, BinIndex, TileIndex)],
-	                                   bins: Int = 256,
-	                                   consolidationPartitions: Option[Int] = None,
-	                                   isDensityStrip: Boolean = false,
-	                                   usePointBinner: Boolean = true,
-	                                   linesAsArcs: Boolean = false):
-			RDD[TileData[BT]] = {
-=======
 	def processData[IT: ClassTag, PT: ClassTag, AT: ClassTag, DT: ClassTag, BT]
 		(data: RDD[(IT, PT, Option[DT])],
 		 binAnalytic: BinningAnalytic[PT, BT],
@@ -522,11 +516,11 @@
 		 bins: Int = 256,
 		 consolidationPartitions: Option[Int] = None,
 		 isDensityStrip: Boolean = false,
-		 usePointBinner: Boolean = true): RDD[TileData[BT]] =
+	                                   usePointBinner: Boolean = true,
+	                                   linesAsArcs: Boolean = false): RDD[TileData[BT]] =
 	{
 		val metaData = processMetaData(data, indexToUniversalBins, dataAnalytics)
 
->>>>>>> da4951cc
 		// We first bin data in each partition into its associated bins
 		val partitionBins = data.mapPartitions(iter =>
 			{
@@ -557,29 +551,11 @@
 
 		// Now, combine by-partition bins into global bins, and turn them into tiles.
 		if (usePointBinner) {
-<<<<<<< HEAD
-			consolidateByPoints(partitionBins, binDesc, consolidationPartitions, isDensityStrip, bins, linesAsArcs)
-		}
-		else {
-			consolidateByTiles(partitionBins, binDesc, consolidationPartitions, isDensityStrip, bins, linesAsArcs)
-		}
-	}
-
-
-
-	private def consolidateByPoints[PT: ClassTag, BT] (data: RDD[((BinIndex, BinIndex, TileIndex), PT)],
-	                                           binDesc: BinDescriptor[PT, BT],
-	                                           consolidationPartitions: Option[Int],
-	                                           isDensityStrip: Boolean,
-	                                           bins: Int = 256,
-	                                           linesAsArcs: Boolean = false):
-			RDD[TileData[BT]] = {
-=======
 			consolidateByPoints(partitionBins, binAnalytic, tileAnalytics,
-			                    metaData, consolidationPartitions, isDensityStrip, bins)
+			                    metaData, consolidationPartitions, isDensityStrip, bins, linesAsArcs)
 		} else {
 			consolidateByTiles(partitionBins, binAnalytic, tileAnalytics,
-			                    metaData, consolidationPartitions, isDensityStrip, bins)
+			                    metaData, consolidationPartitions, isDensityStrip, bins, linesAsArcs)
 		}
 	}
 
@@ -647,9 +623,9 @@
 		 tileMetaData: Option[RDD[(TileIndex, Map[String, String])]],
 		 consolidationPartitions: Option[Int],
 		 isDensityStrip: Boolean,
-		 bins: Int = 256): RDD[TileData[BT]] =
+	                                           bins: Int = 256,
+	                                           linesAsArcs: Boolean = false): RDD[TileData[BT]] =
 	{
->>>>>>> da4951cc
 		
 	    val uniBinToTileBin = {
 			if (bins == 256) 
@@ -659,33 +635,13 @@
 		}
 	    val calcLinePixels = {
 	    	if (linesAsArcs)
-	    		endpointsToArcBins
+	    		RDDLineBinner.endpointsToArcBins
 	    	else
-	    		endpointsToLineBins
+	    		RDDLineBinner.endpointsToLineBins
 	    }	    
 		
 		val densityStripLocal = isDensityStrip
 		
-<<<<<<< HEAD
-		// Do reduceByKey to account for duplicate lines at a given level (not really necessary, but might speed things up?)
-		//val reduced1 = data.reduceByKey(binDesc.aggregateBins(_, _),
-		//                               getNumSplits(consolidationPartitions, data))                              
-		// Draw lines (based on endpoint bins), and convert all results from universal bins to tile,bin coords
-		//val reducedData = reduced1.flatMap(p => {		//need flatMap here, else result is an RDD IndexedSeq
-		val reducedData = data.flatMap(p => {
-			calcLinePixels(p._1._1, p._1._2).map(bin => {
-				val tb = uniBinToTileBin(p._1._3, bin)
-				((tb.getTile(), tb.getBin()), p._2)
-			})		
-		})
-		// Rest of process is same as regular RDDBinner (reduceByKey, convert to (tile,(bin,value)), groupByKey, and create tiled results)
-		val reducedFinal = reducedData.reduceByKey(binDesc.aggregateBins(_, _),
-		                               getNumSplits(consolidationPartitions, reducedData))				                               
-		                           .map(p => (p._1._1, (p._1._2, p._2)))
-			
-		val result = reducedFinal
-			.groupByKey(getNumSplits(consolidationPartitions, reducedFinal))
-=======
 		// Do reduceByKey to account for duplicate lines at a given level 
 		// (not really necessary, but might speed things up?)
 		// val reduced1 = data.reduceByKey(binAnalytic.aggregate(_, _),
@@ -706,7 +662,7 @@
 		//     universal bins to tile,bin coords
 		val expanded = data.flatMap(p =>
 			{
-				RDDLineBinner.endpointsToLineBins(p._1._1, p._1._2).map(bin =>
+				calcLinePixels(p._1._1, p._1._2).map(bin =>
 					{
 						val tb = uniBinToTileBin(p._1._3, bin)
 						((tb.getTile(), tb.getBin()), p._2)
@@ -740,7 +696,6 @@
 
 		toTile
 			.groupByKey(RDDLineBinner.getNumSplits(consolidationPartitions, toTile))
->>>>>>> da4951cc
 			.map(t =>
 			{
 				val index = t._1
@@ -801,14 +756,6 @@
 
 	
 
-<<<<<<< HEAD
-	private def consolidateByTiles[PT: ClassTag, BT] (data: RDD[((BinIndex, BinIndex, TileIndex), PT)],
-	                                           binDesc: BinDescriptor[PT, BT],
-	                                           consolidationPartitions: Option[Int],
-	                                           isDensityStrip: Boolean,
-	                                           bins: Int = 256,
-	                                           linesAsArcs: Boolean = false):
-=======
 	private def consolidateByTiles[PT: ClassTag, AT: ClassTag, BT]
 		(data: RDD[((BinIndex, BinIndex, TileIndex), PT)],
 		 binAnalytic: BinningAnalytic[PT, BT],
@@ -816,8 +763,8 @@
 		 tileMetaData: Option[RDD[(TileIndex, Map[String, String])]],
 		 consolidationPartitions: Option[Int],
 		 isDensityStrip: Boolean,
-		 bins: Int = 256):
->>>>>>> da4951cc
+	                                           bins: Int = 256,
+	                                           linesAsArcs: Boolean = false):
 			RDD[TileData[BT]] = {
 		
 	    val uniBinToTileBin = {
@@ -828,9 +775,9 @@
 		}	    
 	    val calcLinePixels = {
 	    	if (linesAsArcs)
-	    		endpointsToArcBins
+	    		RDDLineBinner.endpointsToArcBins
 	    	else
-	    		endpointsToLineBins
+	    		RDDLineBinner.endpointsToLineBins
 	    }
 		
 		val densityStripLocal = isDensityStrip
@@ -856,25 +803,12 @@
 		// Need flatMap here, else result is an RDD IndexedSeq
 		// val reduced2 = reduced1.flatMap(p => {
 		
-<<<<<<< HEAD
-		val reducedData = data.flatMap(p => {		
-			universalBinsToTiles(p._1._3, calcLinePixels(p._1._1, p._1._2), uniBinToTileBin).map(tile =>
-								(tile, (p._1._1, p._1._2, p._2))
-							)
-		})
-		
-		
-		// Consolidate segments for each tile index, and draw a tile data based on
-		// the consolidated results
-		reducedData.groupByKey(getNumSplits(consolidationPartitions, reducedData)).map(t =>
-			{				
-=======
 		val segmentsByTile: RDD[(TileIndex, (Option[(BinIndex, BinIndex, PT)],
 		                                     Option[Map[String, String]]))] =
 			data.flatMap(p =>
 				{
 					RDDLineBinner.universalBinsToTiles(p._1._3,
-					                                   RDDLineBinner.endpointsToLineBins(p._1._1, p._1._2),
+					                                   calcLinePixels(p._1._1, p._1._2),
 					                                   uniBinToTileBin).map(tile =>
 						(tile, (Some((p._1._1, p._1._2, p._2)), None))
 					)
@@ -905,7 +839,6 @@
 			.groupByKey(partitions)
 			.map(t =>
 			{
->>>>>>> da4951cc
 				val index = t._1
 				val tileData = t._2
 				val xLimit = index.getXBins()
@@ -928,14 +861,10 @@
 						val segment = p._1.get
 						// get all universal bins in line, discard ones not in current tile, 
 						// and convert bins to 'regular' tile/bin units
-<<<<<<< HEAD
-						universalBinsToBins(index, calcLinePixels(segment._1, segment._2), uniBinToTileBin).foreach(bin =>
-=======
 						RDDLineBinner.universalBinsToBins(index,
-						                                  RDDLineBinner.endpointsToLineBins(segment._1,
-						                                                                    segment._2),
+						                                  calcLinePixels(segment._1,
+						                                                 segment._2),
 						                                  uniBinToTileBin).foreach(bin =>
->>>>>>> da4951cc
 							{
 								val x = bin.getX()
 								val y = bin.getY()
@@ -968,7 +897,6 @@
 						}
 					}
 				)
-
 				// Calculate and add in any tile-level metadata we've been told
 				// to calculate
 				tileAnalytics.map(ta =>
@@ -983,140 +911,8 @@
 						}
 					}
 				)
-
-<<<<<<< HEAD
-					if (steep) new BinIndex(ourY, x)
-					else new BinIndex(x, ourY)
-				}
-			)	
-		}
-
-	/**
-	 * Determine all bins that are required to draw an arc between two endpoint bins.
-	 *
-	 * Bresenham's Midpoint circle algorithm is used for filling in the intermediate pixels in an arc.
-	 *
-	 * From wikipedia
-	 * 
-	 * @param start
-	 *        The start bin, in universal bin index coordinates (not tile bin
-	 *        coordinates)
-	 * @param end
-	 *        The end bin, in universal bin index coordinates (not tile bin
-	 *        coordinates)
-	 * @return All bins, in universal bin coordinates, falling on the direct
-	 *         line between the two endoint bins.
-	 */
-	protected val endpointsToArcBins: (BinIndex, BinIndex) => IndexedSeq[BinIndex] =
-		(start, end) => {
-
-			var (x0, y0, x1, y1) = (start.getX(), start.getY(), end.getX(), end.getY())
-
-			//---- Find centre of circle to be used to draw the arc
-			val dx = x1-x0
-			val dy = y1-y0		
-			val len = Math.sqrt(dx*dx + dy*dy)	//length between endpoints
-			val r = len.toInt	// set radius of circle = len for now  (TODO -- could make this a tunable parameter?)
-			
-			val halfPI = 0.5*Math.PI
-			val theta1 = halfPI - Math.asin(len/(2.0*r)); // angle from each endpoint to circle's centre (centre and endpoints form an isosceles triangle)
-			val angleTemp = Math.atan2(dy, dx)-theta1;
-			val xC = (x0 + r*Math.cos(angleTemp)).toInt		   // co-ords for circle's centre
-			val yC = (y0 + r*Math.sin(angleTemp)).toInt
-			//val xC_2 = x0 + (r*Math.cos(Math.atan2(dy, dx)+theta1)).toInt	//Note: 2nd possiblility for circle's centre 
-			//val yC_2 = y0 + (r*Math.cos(Math.atan2(dy, dx)+theta1)).toInt	//(corresponds to CCW arc, so not needed in this case)
-					
-			//---- Use Midpoint Circle algorithm to draw the arc	
-			var f = 1-r
-			var ddF_x = 1
-			var ddF_y = -2*r
-			var x = 0
-			var y = r
-			
-			// angles for start and end points of arc
-			var startRad = Math.atan2(y0-yC, x0-xC)
-			var stopRad = Math.atan2(y1-yC, x1-xC)
-			
-			val bWrapNeg = (stopRad-startRad > Math.PI)
-			if (bWrapNeg) startRad += 2.0*Math.PI	//note: this assumes using CW arcs only!
-													//(otherwise would need to check if stopRad is negative here as well)
-		
-			val arcBins = scala.collection.mutable.ArrayBuffer[BinIndex]()
-			
-			// calc points for the four vertices of circle
-			saveArcPoint((xC, yC+r), halfPI)			
-			saveArcPoint((xC, yC-r), -halfPI)			
-			saveArcPoint((xC+r, yC), 0)
-			saveArcPoint((xC-r, yC), Math.PI)
-			
-			while (x < y-1) {
-				if (f >= 0) {
-					y = y - 1
-					ddF_y = ddF_y + 2
-					f = f + ddF_y
-				}
-				x = x + 1
-				ddF_x = ddF_x + 2
-				f = f + ddF_x
-				
-				val newAngle = Math.atan2(y, x)
-				saveArcPoint((xC+x, yC+y), newAngle)			
-				saveArcPoint((xC-x, yC+y), Math.PI - newAngle)			
-				saveArcPoint((xC+x, yC-y), -newAngle)
-				saveArcPoint((xC-x, yC-y), -Math.PI + newAngle)
-				
-				if (x!=y) {
-					saveArcPoint((xC+y, yC+x), halfPI - newAngle)
-					saveArcPoint((xC-y, yC+x), halfPI + newAngle)
-					saveArcPoint((xC+y, yC-x), -halfPI + newAngle)
-					saveArcPoint((xC-y, yC-x), -halfPI - newAngle)
-				}
-			}
-			
-			//------
-			def saveArcPoint(point: (Int, Int), angle: Double) = {				
-				var newAngle = angle
-				if (bWrapNeg && newAngle < 0.0)
-					newAngle += 2.0*Math.PI
-					
-				if (newAngle <= startRad && newAngle >= stopRad)
-					arcBins += new BinIndex(point._1, point._2)
-			}
-			
-			arcBins.toIndexedSeq	// seq of arc bins
-		}
-					
-	/**
-	 * Determine all tiles required to draw a line between two endpoint bins.
-	 *
-	 * @param baseTile
-	 *        A sample tile specifying level and number of bins of all required
-	 *        results.
-	 * @return All tiles falling on the direct line (in universal bin
-	 *         coordinates) between the two endpoint bins
-	 */
-//	protected val universalBinsToTiles:
-//			(TileIndex, IndexedSeq[BinIndex]) => Traversable[TileIndex] =
-//		(baseTile, bins) => {
-//			bins.map(ubin =>
-//				{
-//					val tb = TileIndex.universalBinIndexToTileBinIndex(baseTile, ubin)
-//					tb.getTile()
-//				}
-//			).toSet
-//			// transform to set to remove duplicates
-//		}
-		
-	protected def universalBinsToTiles(baseTile: TileIndex, bins: IndexedSeq[BinIndex], 
-									   uniBinToTB: (TileIndex, BinIndex) => TileAndBinIndices): Traversable[TileIndex] = {
-		bins.map(ubin =>
-			{
-				val tb = uniBinToTB(baseTile, ubin)
-				tb.getTile()
-=======
-				tile
->>>>>>> da4951cc
+			tile
 			}
 		)
-	}	
+	}
 }