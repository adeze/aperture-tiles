--- conflicted
+++ resolved
@@ -29,13 +29,6 @@
 import java.awt.image.BufferedImage;
 import java.io.IOException;
 import java.io.InputStream;
-<<<<<<< HEAD
-import java.util.Collections;
-import java.util.HashMap;
-import java.util.Map;
-import java.util.Properties;
-=======
->>>>>>> 2ebdfea5
 import java.util.UUID;
 
 import org.json.JSONException;
@@ -46,17 +39,8 @@
 import com.google.inject.Inject;
 import com.google.inject.Singleton;
 import com.oculusinfo.binning.TileIndex;
-import com.oculusinfo.binning.io.EmptyConfigurableFactory;
 import com.oculusinfo.binning.io.PyramidIO;
-<<<<<<< HEAD
-import com.oculusinfo.binning.io.PyramidIOFactory;
-import com.oculusinfo.binning.io.RequestParamsFactory;
 import com.oculusinfo.binning.io.serialization.TileSerializer;
-import com.oculusinfo.binning.util.PyramidMetaData;
-import com.oculusinfo.factory.ConfigurableFactory;
-=======
-import com.oculusinfo.binning.io.serialization.TileSerializer;
->>>>>>> 2ebdfea5
 import com.oculusinfo.factory.ConfigurationException;
 import com.oculusinfo.tile.rendering.LayerConfiguration;
 import com.oculusinfo.tile.rendering.TileDataImageRenderer;
@@ -78,144 +62,6 @@
 	public TileServiceImpl () {
 	}
 
-<<<<<<< HEAD
-	protected FactoryProvider<PyramidIO> getPyramidIOFactoryProvider () {
-		return _pyramidIOFactoryProvider;
-	}
-	protected FactoryProvider<TileSerializer<?>> getSerializationFactoryProvider () {
-		return _serializationFactoryProvider;
-	}
-	protected FactoryProvider<TileDataImageRenderer> getRendererFactoryProvider () {
-		return _rendererFactoryProvider;
-	}
-
-	/*
-	 * Returns an uninitialized render parameter factory
-	 */
-	protected LayerConfiguration getLayerConfiguration () throws ConfigurationException {
-		//the root factory that does nothing
-		EmptyConfigurableFactory rootFactory = new EmptyConfigurableFactory(null, null, null);
-		
-		//add another factory that will handle query params
-		RequestParamsFactory queryParamsFactory = new RequestParamsFactory(null, rootFactory, Collections.singletonList("query"));
-		rootFactory.addChildFactory(queryParamsFactory);
-		
-		//add the layer configuration factory under the path 'options'
-		LayerConfiguration layerConfiguration = new LayerConfiguration(getPyramidIOFactoryProvider(),
-		                              getSerializationFactoryProvider(),
-		                              getRendererFactoryProvider(),
-		                              rootFactory, Collections.singletonList("options"));
-		rootFactory.addChildFactory(layerConfiguration);
-		return layerConfiguration;
-	}
-	
-	/**
-	 * Wraps the options and query {@link JSONObject}s together into a new object.
-	 */
-	private JSONObject mergeQueryConfigOptions(JSONObject options, JSONObject query) {
-		JSONObject ret = new JSONObject();
-		try {
-			if (options != null)
-				ret.put("options", options);
-			if (query != null)
-				ret.put("query", query);
-		}
-		catch (Exception e) {
-			_logger.error("Couldn't merge query options with main options.", e);
-		}
-		return ret;
-	}
-	
-	
-
-	/* (non-Javadoc)
-	 * @see com.oculusinfo.tile.spi.TileService#getLayer(String)
-	 */
-	public JSONObject getLayer(String hostUrl, JSONObject options) {
-		try {
-			
-			UUID id = UUID.randomUUID();
-			String layer = options.getString(LayerConfiguration.LAYER_NAME.getName());
-			_uuidToOptionsMap.put(id, options);
-			_latestIDMap.put(layer, id);
-
-			// Determine the pyramidIO, so we can get the metaData
-			LayerConfiguration config = getLayerConfiguration();
-			config.readConfiguration(mergeQueryConfigOptions(options, null));
-			PyramidIO pyramidIO = config.produce(PyramidIO.class);
-
-			// Initialize the pyramid for reading
-			JSONObject initJSON = config.getProducer(PyramidIO.class).getPropertyValue(PyramidIOFactory.INITIALIZATION_DATA);
-			if (null != initJSON) {
-				int width = config.getPropertyValue(LayerConfiguration.OUTPUT_WIDTH);
-				int height = config.getPropertyValue(LayerConfiguration.OUTPUT_HEIGHT);
-				Properties initProps = JsonUtilities.jsonObjToProperties(initJSON);
-				pyramidIO.initializeForRead(layer, width, height, initProps);
-			}
-
-			PyramidMetaData metadata = getMetadata(layer, pyramidIO);
-
-			// Construct our return object
-			String[] names = JSONObject.getNames(metadata.getRawData());
-			JSONObject result = new JSONObject(metadata.getRawData(), names);
-
-			result.put("layer", layer);
-			result.put("id", id);
-			result.put("tms", hostUrl + "tile/" + id.toString() + "/");
-			result.put("apertureservice", "/tile/" + id.toString() + "/");
-
-			TileDataImageRenderer renderer = config.produce(TileDataImageRenderer.class);
-			result.put("imagesPerTile", renderer.getNumberOfImagesPerTile(metadata));
-
-			System.out.println("UUID Count after "+layer+": " + _uuidToOptionsMap.size());
-			return result;
-		} catch (ConfigurationException e) {
-			_logger.warn("Configuration exception trying to apply layer parameters to json object.", e);
-			return new JSONObject();
-		} catch (JSONException e) {
-			_logger.warn("Failed to apply layer parameters to json object.", e);
-			return new JSONObject();
-		} 
-
-	}
-
-	@Override
-	public LayerConfiguration getLevelSpecificConfiguration (UUID id, String layer, TileIndex tile, JSONObject query) throws ConfigurationException {
-		LayerConfiguration config = getLayerConfiguration();
-		//NOTE: important to get the root of the tree so that readConfiguration is actually done on the whole tree, rather than just a subtree
-		ConfigurableFactory<?> root = config.getRoot();
-
-		if (null == id) {
-			id = _latestIDMap.get(layer);
-		}
-
-		if (id != null){
-			// Get rendering options
-			JSONObject options = _uuidToOptionsMap.get(id);
-			root.readConfiguration(mergeQueryConfigOptions(options, query));
-		} else {
-			root.readConfiguration(mergeQueryConfigOptions(new JSONObject(), query));
-		}
-
-		PyramidIO pyramidIO = root.produce(PyramidIO.class);
-
-		// Initialize the pyramid for reading
-		JSONObject initJSON = root.getProducer(PyramidIO.class).getPropertyValue(PyramidIOFactory.INITIALIZATION_DATA);
-		if (null != initJSON) {
-			int width = config.getPropertyValue(LayerConfiguration.OUTPUT_WIDTH);
-			int height = config.getPropertyValue(LayerConfiguration.OUTPUT_HEIGHT);
-			Properties initProps = JsonUtilities.jsonObjToProperties(initJSON);
-			pyramidIO.initializeForRead(layer, width, height, initProps);
-		}
-
-		PyramidMetaData metadata = getMetadata(config.getPropertyValue(LayerConfiguration.LAYER_NAME), pyramidIO);
-		config.setLevelProperties(tile,
-		                          metadata.getLevelMinimum(tile.getLevel()),
-		                          metadata.getLevelMaximum(tile.getLevel()));
-		return config;
-	}
-=======
->>>>>>> 2ebdfea5
 
 	/* (non-Javadoc)
 	 * @see com.oculusinfo.tile.spi.TileService#getTile(int, double, double)
@@ -227,11 +73,7 @@
 		BufferedImage bi = null;
 
 		try {
-<<<<<<< HEAD
-			LayerConfiguration config = getLevelSpecificConfiguration(id, layer, index, query);
-=======
-			LayerConfiguration config = _layerService.getRenderingConfiguration(id, index);
->>>>>>> 2ebdfea5
+			LayerConfiguration config = _layerService.getRenderingConfiguration(id, index, query);
     
 			// Record image dimensions in case of error. 
 			width = config.getPropertyValue(LayerConfiguration.OUTPUT_WIDTH);
@@ -262,20 +104,9 @@
 	@Override
 	public JSONObject getTileObject(UUID id, String layer, TileIndex index, Iterable<TileIndex> tileSet, JSONObject query) {
 		try {
-<<<<<<< HEAD
-			LayerConfiguration config = getLayerConfiguration();
-			if (id != null){
-				// Get rendering options
-				config.readConfiguration(mergeQueryConfigOptions(_uuidToOptionsMap.get(id), query));
-			} else {
-				config.readConfiguration(mergeQueryConfigOptions(new JSONObject(), query));
-			}
-			PyramidIO pyramidIO = config.produce(PyramidIO.class);
-=======
-		    LayerConfiguration config = _layerService.getRenderingConfiguration(id, index);
+		    LayerConfiguration config = _layerService.getRenderingConfiguration(id, index, query);
 
 		    PyramidIO pyramidIO = config.produce(PyramidIO.class);
->>>>>>> 2ebdfea5
 			TileSerializer<?> serializer = config.produce(TileSerializer.class);
 
 			config.prepareForRendering(layer, index, tileSet);
