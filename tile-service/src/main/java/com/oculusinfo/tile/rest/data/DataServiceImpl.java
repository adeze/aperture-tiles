--- conflicted
+++ resolved
@@ -122,11 +122,7 @@
 
 		// Create our dataset
 		DatasetFactory factory = new DatasetFactory(sc, null, null);
-<<<<<<< HEAD
-		CSVDataset<?,?,?,?,?> dataset;
-=======
 		CSVDataset<?, ?, ?, ?, ?> dataset;
->>>>>>> 0447cfe8
 		try {
 			factory.readConfiguration(datasetDescription);
 			dataset = factory.produce(CSVDataset.class);
