/*
 * Copyright (c) 2014 Oculus Info Inc.
 * http://www.oculusinfo.com/
 *
 * Released under the MIT License.
 *
 * Permission is hereby granted, free of charge, to any person obtaining a copy of
 * this software and associated documentation files (the "Software"), to deal in
 * the Software without restriction, including without limitation the rights to
 * use, copy, modify, merge, publish, distribute, sublicense, and/or sell copies
 * of the Software, and to permit persons to whom the Software is furnished to do
 * so, subject to the following conditions:
 *
 * The above copyright notice and this permission notice shall be included in all
 * copies or substantial portions of the Software.
 *
 * THE SOFTWARE IS PROVIDED "AS IS", WITHOUT WARRANTY OF ANY KIND, EXPRESS OR
 * IMPLIED, INCLUDING BUT NOT LIMITED TO THE WARRANTIES OF MERCHANTABILITY,
 * FITNESS FOR A PARTICULAR PURPOSE AND NONINFRINGEMENT. IN NO EVENT SHALL THE
 * AUTHORS OR COPYRIGHT HOLDERS BE LIABLE FOR ANY CLAIM, DAMAGES OR OTHER
 * LIABILITY, WHETHER IN AN ACTION OF CONTRACT, TORT OR OTHERWISE, ARISING FROM,
 * OUT OF OR IN CONNECTION WITH THE SOFTWARE OR THE USE OR OTHER DEALINGS IN THE
 * SOFTWARE.
 */
package com.oculusinfo.tile.rendering.impl;

import java.awt.Color;
import java.awt.image.BufferedImage;
import java.util.Collections;
import java.util.List;

import com.oculusinfo.tile.rendering.transformations.tile.TileTransformer;
import com.oculusinfo.tile.rendering.transformations.value.ValueTransformer;
import org.slf4j.Logger;
import org.slf4j.LoggerFactory;

import com.oculusinfo.binning.TileData;
import com.oculusinfo.binning.TileIndex;
import com.oculusinfo.binning.metadata.PyramidMetaData;
import com.oculusinfo.binning.util.Pair;
import com.oculusinfo.binning.util.TypeDescriptor;
import com.oculusinfo.factory.ConfigurationException;
import com.oculusinfo.factory.properties.StringProperty;
import com.oculusinfo.tile.rendering.LayerConfiguration;
import com.oculusinfo.tile.rendering.TileDataImageRenderer;
import com.oculusinfo.tile.rendering.color.ColorRamp;

/**
 * A server side to render List<Pair<String, Int>> tiles.
 *
 * This renderer by default renders the sum of all key values.
 *
 *
 * @author mkielo
 */

public class DoubleListHeatMapImageRenderer implements TileDataImageRenderer<List<Double>> {
	private final Logger LOGGER = LoggerFactory.getLogger(getClass());

	private static final Color COLOR_BLANK = new Color(255,255,255,0);

    // This is the only way to get a generified class; because of type erasure,
    // it is definitionally accurate.
    @SuppressWarnings({ "unchecked", "rawtypes" })
    public Class<List<Double>> getAcceptedBinClass () {
        return (Class) List.class;
    }

    public TypeDescriptor getAcceptedTypeDescriptor () {
        return new TypeDescriptor(List.class, new TypeDescriptor(Double.class));
    }


    private double parseExtremum (LayerConfiguration parameter, StringProperty property, String propName, String layer, double def) {
        String rawValue = parameter.getPropertyValue(property);
        try {
            return Double.parseDouble(rawValue);
        } catch (NumberFormatException|NullPointerException e) {
            LOGGER.info("Bad "+propName+" value "+rawValue+" for "+layer+", defaulting to "+def);
            return def;
        }
    }


	@Override
	public Pair<Double, Double> getLevelExtrema (LayerConfiguration config) throws ConfigurationException {
		String layer = config.getPropertyValue(LayerConfiguration.LAYER_ID);
		double minimumValue = parseExtremum(config, LayerConfiguration.LEVEL_MINIMUMS, "minimum", layer, 0.0);
		double maximumValue = parseExtremum(config, LayerConfiguration.LEVEL_MAXIMUMS, "maximum", layer, 1000.0);
		return new Pair<>(minimumValue,  maximumValue);
	}


	/* (non-Javadoc)
	 * @see TileDataImageRenderer#render(LayerConfiguration)
	 */
    public BufferedImage render (TileData<List<Double>> data, LayerConfiguration config) {
        BufferedImage bi;
        String layerId = config.getPropertyValue(LayerConfiguration.LAYER_ID);
        TileIndex index = config.getPropertyValue(LayerConfiguration.TILE_COORDINATE);
        try {
            int outputWidth = config.getPropertyValue(LayerConfiguration.OUTPUT_WIDTH);
            int outputHeight = config.getPropertyValue(LayerConfiguration.OUTPUT_HEIGHT);
            int rangeMax = config.getPropertyValue(LayerConfiguration.RANGE_MAX);
            int rangeMin = config.getPropertyValue(LayerConfiguration.RANGE_MIN);
<<<<<<< HEAD
            int coarseness = config.getPropertyValue(LayerConfiguration.COARSENESS);
=======
            double maximumValue = getLevelExtrema(config).getSecond();
>>>>>>> 6433c494

            bi = new BufferedImage(outputWidth, outputHeight, BufferedImage.TYPE_INT_ARGB);

            @SuppressWarnings("unchecked")
            ValueTransformer<Double> t = config.produce(ValueTransformer.class);
            int[] rgbArray = new int[outputWidth*outputHeight];

            double scaledMax = rangeMax/100;
            double scaledMin = rangeMin/100;
            double oneOverScaledRange = 1.0 / (scaledMax - scaledMin);

            @SuppressWarnings("unchecked")
            TileTransformer<List<Double>> tileTransformer = config.produce(TileTransformer.class);
            TileData<List<Double>> transformedContents = tileTransformer.transform( data );

            int xBins = data.getDefinition().getXBins();
            int yBins = data.getDefinition().getYBins();

            double xScale = ((double) bi.getWidth())/xBins;
            double yScale = ((double) bi.getHeight())/yBins;
            ColorRamp colorRamp = config.produce(ColorRamp.class);

            for(int ty = 0; ty < yBins; ty++){
                for(int tx = 0; tx < xBins; tx++){
                    //calculate the scaled dimensions of this 'pixel' within the image
                    int minX = (int) Math.round(tx*xScale);
                    int maxX = (int) Math.round((tx+1)*xScale);
                    int minY = (int) Math.round(ty*yScale);
                    int maxY = (int) Math.round((ty+1)*yScale);

                    List<Double> binContents = transformedContents.getBin(tx, ty);
                    double binCount = 0;
                    for(int i = 0; i < binContents.size(); i++){
                        binCount = binCount + binContents.get(i);
                    }

                    //log/linear
                    double transformedValue = t.transform(binCount);
                    int rgb;
                    if (binCount > 0) {
                        rgb = colorRamp.getRGB( ( transformedValue - scaledMin ) * oneOverScaledRange );
                    } else {
                        rgb = COLOR_BLANK.getRGB();
                    }

                    //'draw' out the scaled 'pixel'
                    for (int ix = minX; ix < maxX; ++ix) {
                        for (int iy = minY; iy < maxY; ++iy) {
                            int i = iy*bi.getWidth() + ix;
                            rgbArray[i] = rgb;
                        }
                    }
                }

            }

            bi.setRGB(0, 0, outputWidth, outputHeight, rgbArray, 0, outputWidth);
        } catch (Exception e) {
            LOGGER.error("Tile error: " + layerId + ":" + index, e);
            bi = null;
        }
        return bi;
    }


	/**
	 * {@inheritDoc}
	 */
	@Override
	public int getNumberOfImagesPerTile (PyramidMetaData metadata) {
		// Text score rendering always produces a single image.
		return 1;
	}
}<|MERGE_RESOLUTION|>--- conflicted
+++ resolved
@@ -103,11 +103,6 @@
             int outputHeight = config.getPropertyValue(LayerConfiguration.OUTPUT_HEIGHT);
             int rangeMax = config.getPropertyValue(LayerConfiguration.RANGE_MAX);
             int rangeMin = config.getPropertyValue(LayerConfiguration.RANGE_MIN);
-<<<<<<< HEAD
-            int coarseness = config.getPropertyValue(LayerConfiguration.COARSENESS);
-=======
-            double maximumValue = getLevelExtrema(config).getSecond();
->>>>>>> 6433c494
 
             bi = new BufferedImage(outputWidth, outputHeight, BufferedImage.TYPE_INT_ARGB);
 
