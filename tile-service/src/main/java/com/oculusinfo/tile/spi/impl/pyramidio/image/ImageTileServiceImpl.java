/**
 * Copyright (c) 2014 Oculus Info Inc.
 * http://www.oculusinfo.com/
 *
 * Released under the MIT License.
 *
 * Permission is hereby granted, free of charge, to any person obtaining a copy of
 * this software and associated documentation files (the "Software"), to deal in
 * the Software without restriction, including without limitation the rights to
 * use, copy, modify, merge, publish, distribute, sublicense, and/or sell copies
 * of the Software, and to permit persons to whom the Software is furnished to do
 * so, subject to the following conditions:
 *
 * The above copyright notice and this permission notice shall be included in all
 * copies or substantial portions of the Software.
 *
 * THE SOFTWARE IS PROVIDED "AS IS", WITHOUT WARRANTY OF ANY KIND, EXPRESS OR
 * IMPLIED, INCLUDING BUT NOT LIMITED TO THE WARRANTIES OF MERCHANTABILITY,
 * FITNESS FOR A PARTICULAR PURPOSE AND NONINFRINGEMENT. IN NO EVENT SHALL THE
 * AUTHORS OR COPYRIGHT HOLDERS BE LIABLE FOR ANY CLAIM, DAMAGES OR OTHER
 * LIABILITY, WHETHER IN AN ACTION OF CONTRACT, TORT OR OTHERWISE, ARISING FROM,
 * OUT OF OR IN CONNECTION WITH THE SOFTWARE OR THE USE OR OTHER DEALINGS IN THE
 * SOFTWARE.
 */
package com.oculusinfo.tile.spi.impl.pyramidio.image;

import java.awt.Color;
import java.awt.Graphics2D;
import java.awt.image.BufferedImage;
import java.io.IOException;
import java.io.InputStream;
import java.util.Collections;
import java.util.HashMap;
import java.util.Map;
import java.util.UUID;

import org.json.JSONArray;
import org.json.JSONException;
import org.json.JSONObject;
import org.slf4j.Logger;
import org.slf4j.LoggerFactory;

import com.google.inject.Inject;
import com.google.inject.Singleton;
import com.oculusinfo.binning.TileIndex;
import com.oculusinfo.binning.io.PyramidIO;
import com.oculusinfo.binning.util.PyramidMetaData;
import com.oculusinfo.tile.spi.AvroJSONConverter;
import com.oculusinfo.tile.spi.ImageTileService;
import com.oculusinfo.tile.spi.impl.ValueTransformerFactory;
import com.oculusinfo.tile.spi.impl.pyramidio.image.renderer.ImageRendererFactory;
import com.oculusinfo.tile.spi.impl.pyramidio.image.renderer.RenderParameter;
import com.oculusinfo.tile.spi.impl.pyramidio.image.renderer.TileDataImageRenderer;
import com.oculusinfo.tile.util.ColorRampParameter;
import com.oculusinfo.utilities.jsonprocessing.JsonUtilities;

/**
 * @author dgray
 *
 */
@Singleton
public class ImageTileServiceImpl implements ImageTileService {

	private static final Color COLOR_BLANK = new Color(255,255,255,0);
	
	private Map<String, JSONObject> _metadataCache = 
			Collections.synchronizedMap(new HashMap<String, JSONObject>());
	
	private final Logger _logger = LoggerFactory.getLogger(getClass());

	private Map<UUID, JSONObject> _uuidToOptionsMap = Collections.synchronizedMap(new HashMap<UUID, JSONObject>());
	private boolean _debug = false;
	
	@Inject
	private PyramidIO _pyramidIo;

	ImageTileServiceImpl () {
	}
	
	/* (non-Javadoc)
	 * @see com.oculusinfo.tile.spi.TileService#getLayer(String)
	 */
	public JSONObject getLayer(String hostUrl, JSONObject options) {
		try {
			String layer = options.getString("layer");
			PyramidMetaData metadata = getMetadata(layer);
			JSONObject result = new JSONObject();
		
			String[] names = JSONObject.getNames(metadata.getRawData());
			result = new JSONObject(metadata.getRawData(), names);
			
			UUID id = UUID.randomUUID();
			_uuidToOptionsMap.put(id, options);
			result.put("layer", layer);
			result.put("id", id);
			result.put("tms", hostUrl + "tile/" + id.toString() + "/");
			result.put("apertureservice", "/tile/" + id.toString() + "/");

			TileDataImageRenderer renderer = ImageRendererFactory.getRenderer(options, _pyramidIo);

			result.put("imagesPerTile", renderer.getNumberOfImagesPerTile(metadata));
			System.out.println("UUID Count after "+layer+": " + _uuidToOptionsMap.size());
			return result;
			
		} catch (JSONException e) {
			_logger.warn("Failed to apply layer parameters to json object.", e);
			return new JSONObject();
		} 

	}

	/* (non-Javadoc)
	 * @see com.oculusinfo.tile.spi.TileService#getTile(int, double, double)
	 */
	public BufferedImage getTileImage (UUID id, String layer, int zoomLevel, double x, double y) {
		PyramidMetaData metadata = getMetadata(layer);

		// DEFAULTS
		String rampName = "ware";
		ColorRampParameter rampParams = null;
		Object transformParams = null;

		String renderer = "default";
		int rangeMin = 0;
		int rangeMax = 100;
		int currentImage = 0;
		JSONObject options = null;
		
		if(id != null){
			// Get rendering options
			options = _uuidToOptionsMap.get(id);

			try {
				Object rampObj = options.get("ramp");
				rampParams = new ColorRampParameter(rampObj);
			} catch (JSONException e2) {
				_logger.info("No ramp specified for tile request - using default '" + rampName + "'.");
			}
			
			//make sure the colour ramp parameter has been created
			if (rampParams == null) {
				rampParams = new ColorRampParameter(rampName);
			}
			
			try {
<<<<<<< HEAD
				transform = options.getString("transformid");
=======
				transformParams = options.get("transform");
>>>>>>> f4265536
			} catch (JSONException e2) {
				_logger.info("No transform specified for tile request - using default.");
				transformParams = ValueTransformerFactory.DEFAULT_TRANSFORM_NAME;
			}

			try {
				JSONArray legendRange = options.getJSONArray("legendrange");
				rangeMin = legendRange.getInt(0);
				rangeMax = legendRange.getInt(1);
			} catch (JSONException e3) {
				_logger.info("No range specified for tile request - using default.");
			}
	
			// "currentImage" is the index of an image in a series. e.g. a tile containing a time-series.
			try {
				currentImage = options.getInt("currentImage");
			} catch (JSONException e4) {
				_logger.info("No current image specified - using default");
			}
		} else {
			options = new JSONObject();
		}
		
		try {
			renderer = options.getString("renderer");
		} catch (JSONException e2) {
			_logger.info("No renderer specified for tile request - using metadata.");
			try {
				renderer = metadata.getRawData().getString("renderer");
				options.put("renderer", renderer);
			} catch (JSONException e) {
				_logger.info("No renderer specified in metadata - using default.");
			}
		}

		int dimension = 256;
		String minimumValue = "0";  //FIXME: need to get the minimum from the metadata
		String maximumValue = metadata.getLevelMaximum(zoomLevel);


		BufferedImage bi;

		TileDataImageRenderer tileRenderer = ImageRendererFactory.getRenderer(options, _pyramidIo);
		TileIndex tileCoordinate = new TileIndex(zoomLevel, (int)x, (int)y);
		
		RenderParameter renderParam = new RenderParameter(JsonUtilities.jsonObjToMap(options));
		renderParam.setObject("rampType", rampParams);
		renderParam.setString("layer", layer);
		renderParam.setObject("transform", transformParams);
		renderParam.setInt("rangeMin", rangeMin);
		renderParam.setInt("rangeMax", rangeMax);
		renderParam.setOutputWidth(dimension);
		renderParam.setOutputHeight(dimension);
		renderParam.setString("levelMinimums", minimumValue);
		renderParam.setString("levelMaximums", maximumValue);
		renderParam.setInt("currentImage", currentImage);
		renderParam.setObject("tileCoordinate", tileCoordinate);
		
		bi = tileRenderer.render(renderParam);
		
		if (bi == null){
			bi = new BufferedImage(dimension, dimension, BufferedImage.TYPE_INT_ARGB);
			Graphics2D g = bi.createGraphics();
			g.setColor(COLOR_BLANK);
			g.fillRect(0, 0, 256, 256);
			//g.setColor(Color.red);
			//g.drawLine(1, 1, 254, 254);
			g.dispose();
		}
		
		if(_debug){
			Graphics2D g = bi.createGraphics();
			g.setColor(Color.white);
			g.fillRect(12, 3, 100, 15);
			g.setColor(Color.black);
			g.drawString("x = " + x + ", y = " + y, 15, 15);
			g.dispose();
		}
		
		return bi;
	}

	@Override
	public JSONObject getTileObject(UUID id, String layer, int zoomLevel, double x, double y) {
		TileIndex tileCoordinate = new TileIndex(zoomLevel, (int)x, (int)y);
		try {
    		InputStream tile = _pyramidIo.getTileStream(layer, tileCoordinate);
    		if (null == tile) return null;
    		return AvroJSONConverter.convert(tile);
		} catch (IOException e) {
		    _logger.warn("Exception getting tile for {}", tileCoordinate, e);
		} catch (JSONException e) {
            _logger.warn("Exception getting tile for {}", tileCoordinate, e);
        }
		return null;
	}

	/**
	 * @param layer
	 * @param pyramidIo 
	 * @return
	 */
	private PyramidMetaData getMetadata(String layer) {
		JSONObject metadata = _metadataCache.get(layer);
		if(metadata == null){
			try {
				String s = _pyramidIo.readMetaData(layer);
				metadata = new JSONObject(s);
				_metadataCache.put(layer, metadata);
			} catch (Exception e) {
				_logger.error("Metadata file for layer '" + layer + "' is missing or corrupt.");
				_logger.debug("Metadata error: ", e);
			}
		}
		return new PyramidMetaData(metadata);
	}
}<|MERGE_RESOLUTION|>--- conflicted
+++ resolved
@@ -143,11 +143,7 @@
 			}
 			
 			try {
-<<<<<<< HEAD
-				transform = options.getString("transformid");
-=======
 				transformParams = options.get("transform");
->>>>>>> f4265536
 			} catch (JSONException e2) {
 				_logger.info("No transform specified for tile request - using default.");
 				transformParams = ValueTransformerFactory.DEFAULT_TRANSFORM_NAME;
