/*
 * Copyright (c) 2014 Oculus Info Inc. 
 * http://www.oculusinfo.com/
 * 
 * Released under the MIT License.
 * 
 * Permission is hereby granted, free of charge, to any person obtaining a copy of
 * this software and associated documentation files (the "Software"), to deal in
 * the Software without restriction, including without limitation the rights to
 * use, copy, modify, merge, publish, distribute, sublicense, and/or sell copies
 * of the Software, and to permit persons to whom the Software is furnished to do
 * so, subject to the following conditions:

 * The above copyright notice and this permission notice shall be included in all
 * copies or substantial portions of the Software.

 * THE SOFTWARE IS PROVIDED "AS IS", WITHOUT WARRANTY OF ANY KIND, EXPRESS OR
 * IMPLIED, INCLUDING BUT NOT LIMITED TO THE WARRANTIES OF MERCHANTABILITY,
 * FITNESS FOR A PARTICULAR PURPOSE AND NONINFRINGEMENT. IN NO EVENT SHALL THE
 * AUTHORS OR COPYRIGHT HOLDERS BE LIABLE FOR ANY CLAIM, DAMAGES OR OTHER
 * LIABILITY, WHETHER IN AN ACTION OF CONTRACT, TORT OR OTHERWISE, ARISING FROM,
 * OUT OF OR IN CONNECTION WITH THE SOFTWARE OR THE USE OR OTHER DEALINGS IN THE
 * SOFTWARE.
 */
package com.oculusinfo.binning.io.serialization;

import com.oculusinfo.binning.io.serialization.impl.PrimitiveArrayAvroSerializer;
import com.oculusinfo.binning.io.serialization.impl.PrimitiveAvroSerializer;
import com.oculusinfo.binning.io.serialization.impl.PairArrayAvroSerializer;
import com.oculusinfo.binning.util.Pair;
import com.oculusinfo.binning.util.TypeDescriptor;

import org.apache.avro.file.CodecFactory;
import org.junit.Assert;
import org.junit.Test;

import java.util.List;

// Test that serializers can check their bin types somehow
public class SerializationTypeTests {
	@Test
	public void testSerializerTypeing () {
		Assert.assertEquals(new TypeDescriptor(Double.class),
<<<<<<< HEAD
		                    new PrimitiveAvroSerializer<>(Double.class, null).getBinTypeDescription());
		Assert.assertEquals(new TypeDescriptor(List.class,
		                                       new TypeDescriptor(Double.class)),
		                    new PrimitiveArrayAvroSerializer<>(Double.class, null).getBinTypeDescription());
=======
		                    new DoubleAvroSerializer(CodecFactory.nullCodec()).getBinTypeDescription());
		Assert.assertEquals(new TypeDescriptor(List.class,
		                                       new TypeDescriptor(Double.class)),
		                    new DoubleArrayAvroSerializer(CodecFactory.nullCodec()).getBinTypeDescription());
>>>>>>> debe78b0
		Assert.assertEquals(new TypeDescriptor(List.class,
		                                       new TypeDescriptor(Pair.class,
		                                                          new TypeDescriptor(String.class),
		                                                          new TypeDescriptor(Integer.class))),
<<<<<<< HEAD
		                    new PairArrayAvroSerializer<>(String.class, Integer.class, null).getBinTypeDescription());
=======
		                    new StringIntPairArrayAvroSerializer(CodecFactory.nullCodec()).getBinTypeDescription());
>>>>>>> debe78b0
	}
}<|MERGE_RESOLUTION|>--- conflicted
+++ resolved
@@ -41,25 +41,14 @@
 	@Test
 	public void testSerializerTypeing () {
 		Assert.assertEquals(new TypeDescriptor(Double.class),
-<<<<<<< HEAD
-		                    new PrimitiveAvroSerializer<>(Double.class, null).getBinTypeDescription());
+		                    new PrimitiveAvroSerializer<>(Double.class, CodecFactory.nullCodec()).getBinTypeDescription());
 		Assert.assertEquals(new TypeDescriptor(List.class,
 		                                       new TypeDescriptor(Double.class)),
-		                    new PrimitiveArrayAvroSerializer<>(Double.class, null).getBinTypeDescription());
-=======
-		                    new DoubleAvroSerializer(CodecFactory.nullCodec()).getBinTypeDescription());
-		Assert.assertEquals(new TypeDescriptor(List.class,
-		                                       new TypeDescriptor(Double.class)),
-		                    new DoubleArrayAvroSerializer(CodecFactory.nullCodec()).getBinTypeDescription());
->>>>>>> debe78b0
+		                    new PrimitiveArrayAvroSerializer<>(Double.class, CodecFactory.nullCodec()).getBinTypeDescription());
 		Assert.assertEquals(new TypeDescriptor(List.class,
 		                                       new TypeDescriptor(Pair.class,
 		                                                          new TypeDescriptor(String.class),
 		                                                          new TypeDescriptor(Integer.class))),
-<<<<<<< HEAD
-		                    new PairArrayAvroSerializer<>(String.class, Integer.class, null).getBinTypeDescription());
-=======
-		                    new StringIntPairArrayAvroSerializer(CodecFactory.nullCodec()).getBinTypeDescription());
->>>>>>> debe78b0
+		                    new PairArrayAvroSerializer<>(String.class, Integer.class, CodecFactory.nullCodec()).getBinTypeDescription());
 	}
 }